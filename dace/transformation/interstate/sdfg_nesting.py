""" SDFG nesting transformation. """

from copy import deepcopy as dc
import networkx as nx

import dace
from dace import data as dt, memlet, sdfg as sd, subsets, Memlet, EmptyMemlet
from dace.graph import edges, nodes, nxutil
from dace.transformation import pattern_matching
from dace.properties import make_properties, Property


@make_properties
class NestSDFG(pattern_matching.Transformation):
    """ Implements SDFG Nesting, taking an SDFG as an input and creating a
        nested SDFG node from it. """

    promote_global_trans = Property(
        dtype=bool,
        default=False,
        desc="Promotes transients to be allocated once")

    @staticmethod
    def annotates_memlets():
        return True

    @staticmethod
    def expressions():
        # Matches anything
        return [nx.DiGraph()]

    @staticmethod
    def can_be_applied(graph, candidate, expr_index, sdfg, strict=False):
        return True

    @staticmethod
    def match_to_str(graph, candidate):
        return graph.label

    def apply(self, sdfg):

        outer_sdfg = sdfg
        nested_sdfg = dc(sdfg)

        outer_sdfg.arrays.clear()
        outer_sdfg.remove_nodes_from(outer_sdfg.nodes())

        inputs = {}
        outputs = {}
        transients = {}

        for state in nested_sdfg.nodes():

            for node in nxutil.find_source_nodes(state):
                if (isinstance(node, nodes.AccessNode)
                        and not node.desc(nested_sdfg).transient):
                    arrname = node.data
                    if arrname not in inputs:
                        arrobj = nested_sdfg.arrays[arrname]
                        nested_sdfg.arrays[arrname + '_in'] = arrobj
                        outer_sdfg.arrays[arrname] = dc(arrobj)
                        inputs[arrname] = arrname + '_in'
                    node.data = arrname + '_in'

            for node in nxutil.find_sink_nodes(state):
                if (isinstance(node, nodes.AccessNode)
                        and not node.desc(nested_sdfg).transient):
                    arrname = node.data
                    if arrname not in outputs:
                        arrobj = nested_sdfg.arrays[arrname]
                        nested_sdfg.arrays[arrname + '_out'] = arrobj
                        if arrname not in inputs:
                            outer_sdfg.arrays[arrname] = dc(arrobj)
                        outputs[arrname] = arrname + '_out'

                        # TODO: Is this needed any longer ?
                        # # WCR Fix
                        # if self.promote_global_trans:
                        #     for edge in state.in_edges(node):
                        #         if state.memlet_path(edge)[0].data.wcr:
                        #             if node.data not in input_data:
                        #                 input_orig.update({
                        #                     node.data + '_in':
                        #                     node.data
                        #                 })
                        #                 input_nodes.update({
                        #                     node.data + '_in':
                        #                     dc(node)
                        #                 })
                        #                 new_data = dc(node.desc(sdfg))
                        #                 sdfg.arrays.update({
                        #                     node.data + '_in':
                        #                     new_data
                        #                 })
                        #                 input_data.add(node.data + '_in')
                        #             break

                    node.data = arrname + '_out'

            if self.promote_global_trans:
                scope_dict = state.scope_dict()
                for node in state.nodes():
                    if (isinstance(node, nodes.AccessNode)
                            and node.desc(nested_sdfg).transient):
                        arrname = node.data
                        if arrname not in transients and not scope_dict[node]:
                            arrobj = nested_sdfg.arrays[arrname]
                            nested_sdfg.arrays[arrname + '_out'] = arrobj
                            outer_sdfg.arrays[arrname] = dc(arrobj)
                            transients[arrname] = arrname + '_out'
                        node.data = arrname + '_out'

        for arrname in inputs.keys():
            nested_sdfg.arrays.pop(arrname)
        for arrname in outputs.keys():
            nested_sdfg.arrays.pop(arrname, None)
        for oldarrname, newarrname in transients.items():
            nested_sdfg.arrays.pop(oldarrname)
            nested_sdfg.arrays[newarrname].transient = False
            outer_sdfg.arrays[oldarrname].transient = True  # TO BE CHECKED: stop promoting?
        outputs.update(transients)

        for state in nested_sdfg.nodes():
            for _, edge in enumerate(state.edges()):
                _, _, _, _, mem = edge
                src = state.memlet_path(edge)[0].src
                dst = state.memlet_path(edge)[-1].dst
                if isinstance(src, nodes.AccessNode):
                    if (mem.data in inputs.keys()
                            and src.data == inputs[mem.data]):
                        mem.data = inputs[mem.data]
                    elif (mem.data in outputs.keys()
                          and src.data == outputs[mem.data]):
                        mem.data = outputs[mem.data]
                elif (isinstance(dst, nodes.AccessNode)
                      and mem.data in outputs.keys()
                      and dst.data == outputs[mem.data]):
                    mem.data = outputs[mem.data]

        outer_state = outer_sdfg.add_state(outer_sdfg.label)

        nested_node = outer_state.add_nested_sdfg(nested_sdfg, outer_sdfg,
                                                  inputs.values(),
                                                  outputs.values())
        for key, val in inputs.items():
            arrnode = outer_state.add_read(key)
            outer_state.add_edge(
                arrnode, None, nested_node, val,
                memlet.Memlet.from_array(key, arrnode.desc(outer_sdfg)))
        for key, val in outputs.items():
            arrnode = outer_state.add_write(key)
            outer_state.add_edge(
                nested_node, val, arrnode, None,
                memlet.Memlet.from_array(key, arrnode.desc(outer_sdfg)))


@make_properties
class InlineSDFG(pattern_matching.Transformation):
    """ Inlines a single-state nested SDFG into a top-level SDFG """

    _nested_sdfg = nodes.NestedSDFG('_', sd.SDFG('_'), set(), set())

    @staticmethod
    def annotates_memlets():
        return True

    @staticmethod
    def expressions():
        # Matches anything
        return [nxutil.node_path_graph(InlineSDFG._nested_sdfg)]

    @staticmethod
    def can_be_applied(graph, candidate, expr_index, sdfg, strict=False):
        nested_sdfg = graph.nodes()[candidate[InlineSDFG._nested_sdfg]]
        if len(nested_sdfg.sdfg.nodes()) != 1:
            return False

        return True

    @staticmethod
    def match_to_str(graph, candidate):
        return graph.label

    def _modify_memlet(self, internal_memlet: Memlet, external_memlet: Memlet):
        """ Unsqueezes and offsets a memlet, as per the semantics of nested
            SDFGs.
            @param internal_memlet: The internal memlet (inside nested SDFG)
                                    before modification.
            @param internal_memlet: The external memlet before modification.
            @return: Offset Memlet to set on the resulting graph.
        """
        result = dc(internal_memlet)
        result.data = external_memlet.data

        shape = external_memlet.subset.size()
        ones = [i for i, d in enumerate(shape) if d == 1]

        # Special case: If internal memlet is a range of size 1 with (0,0,1),
        #               ignore it when unsqueezing
        if (len(internal_memlet.subset) == 1
                and (internal_memlet.subset[0] == (0, 0, 1)
                     or internal_memlet.subset[0] == 0)):
            to_unsqueeze = ones[1:]
        else:
            to_unsqueeze = ones

        result.subset.unsqueeze(to_unsqueeze)
        result.subset.offset(external_memlet.subset, False)

        # TODO: Offset rest of memlet according to other_subset
        if external_memlet.other_subset is not None:
            raise NotImplementedError

        return result

    def apply(self, sdfg):
        graph = sdfg.nodes()[self.state_id]
        nsdfg_node = graph.nodes()[self.subgraph[InlineSDFG._nested_sdfg]]
        nsdfg = nsdfg_node.sdfg

        # Find original source/destination nodes
        inputs = {}
        outputs = {}
        for e in graph.in_edges(nsdfg_node):
            inputs[e.dst_conn] = (e.src, e.src_conn, e.data)
        for e in graph.out_edges(nsdfg_node):
            outputs[e.src_conn] = (e.dst, e.dst_conn, e.data)

        torename = {}
        torename.update({k: v[2].data for k, v in inputs.items()})
        torename.update({k: v[2].data for k, v in outputs.items()})
        entry_connectors = set()

        # Add SDFG nodes to top-level SDFG
        state = nsdfg.nodes()[0]
        for node in state.nodes():
            # Data access nodes
            if isinstance(node, nodes.AccessNode):
                # External node
                if node.data in inputs or node.data in outputs:
                    for _, _, dst, dst_conn, _ in state.out_edges(node):
                        # Custom entry connector case
                        if (isinstance(dst, nodes.EntryNode)
                                and dst_conn[0:3] != 'IN_'):
                            entry_connectors.add(node.data)
                            sdfg.arrays[node.data] = nsdfg.arrays[node.data]
                            sdfg.arrays[node.data].transient = True
                            graph.add_node(node)
                            torename.pop(node.data)
                            break
                    continue
                # Internal node (e.g., transient)
                if node.data not in torename:
                    name = node.data
                    # Name already exists
                    if name in sdfg.arrays:
                        name = '%s_%s' % (nsdfg.label, node.data)
                        i = 0
                        while name in sdfg.arrays:
                            name = '%s_%s_%d' % (nsdfg.label, node.data, i)
                            i += 1
                    # Add transient
                    sdfg.arrays[name] = nsdfg.arrays[node.data]
                    # Rename all internal uses
                    torename[node.data] = name
<<<<<<< HEAD
=======
            # Set all parents of nested SDFG nodes in the inlined SDFG to their
            # new parent
            elif isinstance(node, nodes.NestedSDFG):
                node.sdfg.parent = graph
                node.sdfg.parent_sdfg = sdfg
>>>>>>> 76206764

            graph.add_node(node)

        # TODO: Confirm that the following is always correct
        # Add Scalars of the nested SDFG to the parent
        for name, arr in nsdfg.arrays.items():
            if isinstance(arr, dt.Scalar) and name not in sdfg.arrays:
                sdfg.arrays[name] = arr

        # Reconnect edges to their original source
        for e in state.edges():
            if isinstance(e.src, nodes.AccessNode) and e.src.data in inputs:
                cnode, cconn, cmemlet = inputs[e.src.data]
                if e.src.data in entry_connectors:
                    graph.add_edge(cnode, cconn, e.src, None, cmemlet)
                    graph.add_edge(e.src, None, e.dst, e.dst_conn, e.data)
                else:
                    # Connect to source node instead
                    newmemlet = self._modify_memlet(e.data, cmemlet)
                    graph.add_edge(cnode, cconn, e.dst, e.dst_conn, newmemlet)
            elif isinstance(e.dst, nodes.AccessNode) and e.dst.data in outputs:
                cnode, cconn, cmemlet = outputs[e.dst.data]
                # Connect to destination node instead
                newmemlet = self._modify_memlet(e.data, cmemlet)
                graph.add_edge(e.src, e.src_conn, cnode, cconn, newmemlet)
            elif e.data.data in torename:
                if e.data.data in inputs:
                    newmemlet = self._modify_memlet(e.data,
                                                    inputs[e.data.data][2])
                elif e.data.data in outputs:
                    newmemlet = self._modify_memlet(e.data,
                                                    outputs[e.data.data][2])
                else:
                    # Rename data
                    cdata = torename[e.data.data]
                    newmemlet = dc(e.data)
                    newmemlet.data = cdata

                graph.add_edge(e.src, e.src_conn, e.dst, e.dst_conn, newmemlet)
            else:
                # Do nothing
                graph.add_edge(e.src, e.src_conn, e.dst, e.dst_conn, e.data)

        # Rename all access nodes
        for node in state.nodes():
            if isinstance(node, nodes.AccessNode) and node.data in torename:
                node.data = torename[node.data]

        # If an empty memlet was connected to the nested SDFG, reconnect
        # all source nodes with empty memlets
        if None in inputs:
            cnode, cconn, cmemlet = inputs[None]
            for node in state.source_nodes():
                graph.add_edge(cnode, cconn, node, None, EmptyMemlet())

        # Remove the nested SDFG node
        graph.remove_node(nsdfg_node)

        # Remove input/output nodes from top-level graph if not connected to
        # any internal node
        for node, _, _ in list(inputs.values()) + list(outputs.values()):
            if len(graph.all_edges(node)) == 0:
                graph.remove_node(node)

        # TODO: We may want to re-propagate memlets here


pattern_matching.Transformation.register_stateflow_pattern(NestSDFG)
pattern_matching.Transformation.register_pattern(InlineSDFG)<|MERGE_RESOLUTION|>--- conflicted
+++ resolved
@@ -117,7 +117,7 @@
         for oldarrname, newarrname in transients.items():
             nested_sdfg.arrays.pop(oldarrname)
             nested_sdfg.arrays[newarrname].transient = False
-            outer_sdfg.arrays[oldarrname].transient = True  # TO BE CHECKED: stop promoting?
+            outer_sdfg.arrays[oldarrname].transient = False
         outputs.update(transients)
 
         for state in nested_sdfg.nodes():
@@ -263,14 +263,11 @@
                     sdfg.arrays[name] = nsdfg.arrays[node.data]
                     # Rename all internal uses
                     torename[node.data] = name
-<<<<<<< HEAD
-=======
             # Set all parents of nested SDFG nodes in the inlined SDFG to their
             # new parent
             elif isinstance(node, nodes.NestedSDFG):
                 node.sdfg.parent = graph
                 node.sdfg.parent_sdfg = sdfg
->>>>>>> 76206764
 
             graph.add_node(node)
 
