--- conflicted
+++ resolved
@@ -254,12 +254,7 @@
             raise ValueError(f"Expected only one input edge, found {len(in_edge)} edges.")
         out_edge = state.out_edges(self)
         if len(out_edge) != 1:
-<<<<<<< HEAD
-            raise ValueError(
-                f"Expected only one output edge, found {len(out_edge)} edges.")
-=======
             raise ValueError(f"Expected only one output edge, found {len(out_edge)} edges.")
->>>>>>> bfdab7ce
         in_edge = in_edge[0]
         in_desc = sdfg.arrays[in_edge.data.data]
         if not isinstance(in_desc, dace.data.Stream):
@@ -267,12 +262,7 @@
         out_edge = out_edge[0]
         out_desc = sdfg.arrays[out_edge.data.data]
         if not isinstance(out_desc, dace.data.Stream):
-<<<<<<< HEAD
-            raise TypeError(
-                f"Expected output to be a stream, got {type(out_desc)}.")
-=======
             raise TypeError(f"Expected output to be a stream, got {type(out_desc)}.")
->>>>>>> bfdab7ce
         # The type of one side must be a vector of the other, or a vector of the
         # same type with a vector size that is a multiple of the other
         if (isinstance(in_desc.dtype, dace.vector) and in_desc.dtype.base_type == out_desc.dtype):
