# Copyright 2019-2020 ETH Zurich and the DaCe authors. All rights reserved.
# This module is derived from astunparse: https://github.com/simonpercivall/astunparse
##########################################################################
### astunparse LICENSES
# LICENSE
# ==================
#
# Copyright (c) 2014, Simon Percivall
# All rights reserved.
#
# Redistribution and use in source and binary forms, with or without modification, are permitted provided that the following conditions are met:
#
# * Redistributions of source code must retain the above copyright notice, this list of conditions and the following disclaimer.
#
# * Redistributions in binary form must reproduce the above copyright notice, this list of conditions and the following disclaimer in the documentation and/or other materials provided with the distribution.
#
# * Neither the name of AST Unparser nor the names of its contributors may be used to endorse or promote products derived from this software without specific prior written permission.
#
# THIS SOFTWARE IS PROVIDED BY THE COPYRIGHT HOLDERS AND CONTRIBUTORS "AS IS" AND ANY EXPRESS OR IMPLIED WARRANTIES, INCLUDING, BUT NOT LIMITED TO, THE IMPLIED WARRANTIES OF MERCHANTABILITY AND FITNESS FOR A PARTICULAR PURPOSE ARE DISCLAIMED. IN NO EVENT SHALL THE COPYRIGHT HOLDER OR CONTRIBUTORS BE LIABLE FOR ANY DIRECT, INDIRECT, INCIDENTAL, SPECIAL, EXEMPLARY, OR CONSEQUENTIAL DAMAGES (INCLUDING, BUT NOT LIMITED TO, PROCUREMENT OF SUBSTITUTE GOODS OR SERVICES; LOSS OF USE, DATA, OR PROFITS; OR BUSINESS INTERRUPTION) HOWEVER CAUSED AND ON ANY THEORY OF LIABILITY, WHETHER IN CONTRACT, STRICT LIABILITY, OR TORT (INCLUDING NEGLIGENCE OR OTHERWISE) ARISING IN ANY WAY OUT OF THE USE OF THIS SOFTWARE, EVEN IF ADVISED OF THE POSSIBILITY OF SUCH DAMAGE.
#
#
# PYTHON SOFTWARE FOUNDATION LICENSE VERSION 2
# --------------------------------------------
#
# 1. This LICENSE AGREEMENT is between the Python Software Foundation
# ("PSF"), and the Individual or Organization ("Licensee") accessing and
# otherwise using this software ("Python") in source or binary form and
# its associated documentation.
#
# 2. Subject to the terms and conditions of this License Agreement, PSF hereby
# grants Licensee a nonexclusive, royalty-free, world-wide license to reproduce,
# analyze, test, perform and/or display publicly, prepare derivative works,
# distribute, and otherwise use Python alone or in any derivative version,
# provided, however, that PSF's License Agreement and PSF's notice of copyright,
# i.e., "Copyright (c) 2001, 2002, 2003, 2004, 2005, 2006, 2007, 2008, 2009, 2010,
# 2011, 2012, 2013, 2014 Python Software Foundation; All Rights Reserved" are retained
# in Python alone or in any derivative version prepared by Licensee.
#
# 3. In the event Licensee prepares a derivative work that is based on
# or incorporates Python or any part thereof, and wants to make
# the derivative work available to others as provided herein, then
# Licensee hereby agrees to include in any such work a brief summary of
# the changes made to Python.
#
# 4. PSF is making Python available to Licensee on an "AS IS"
# basis.  PSF MAKES NO REPRESENTATIONS OR WARRANTIES, EXPRESS OR
# IMPLIED.  BY WAY OF EXAMPLE, BUT NOT LIMITATION, PSF MAKES NO AND
# DISCLAIMS ANY REPRESENTATION OR WARRANTY OF MERCHANTABILITY OR FITNESS
# FOR ANY PARTICULAR PURPOSE OR THAT THE USE OF PYTHON WILL NOT
# INFRINGE ANY THIRD PARTY RIGHTS.
#
# 5. PSF SHALL NOT BE LIABLE TO LICENSEE OR ANY OTHER USERS OF PYTHON
# FOR ANY INCIDENTAL, SPECIAL, OR CONSEQUENTIAL DAMAGES OR LOSS AS
# A RESULT OF MODIFYING, DISTRIBUTING, OR OTHERWISE USING PYTHON,
# OR ANY DERIVATIVE THEREOF, EVEN IF ADVISED OF THE POSSIBILITY THEREOF.
#
# 6. This License Agreement will automatically terminate upon a material
# breach of its terms and conditions.
#
# 7. Nothing in this License Agreement shall be deemed to create any
# relationship of agency, partnership, or joint venture between PSF and
# Licensee.  This License Agreement does not grant permission to use PSF
# trademarks or trade name in a trademark sense to endorse or promote
# products or services of Licensee, or any third party.
#
# 8. By copying, installing or otherwise using Python, Licensee
# agrees to be bound by the terms and conditions of this License
# Agreement.
##########################################################################
### END OF astunparse LICENSES

from __future__ import print_function, unicode_literals
import inspect
import six
import sys
import ast
import numpy as np
import os
import tokenize
import dace
from numbers import Number
from six import StringIO
from dace import dtypes
from dace.codegen.tools import type_inference

# Large float and imaginary literals get turned into infinities in the AST.
# We unparse those infinities to INFSTR.
INFSTR = "1e" + repr(sys.float_info.max_10_exp + 1)

_py2c_nameconst = {True: "true", False: "false", None: "nullptr"}

_py2c_reserved = {"True": "true", "False": "false", "None": "nullptr",
                  "inf": "INFINITY", "nan": "NAN"}

_py2c_typeconversion = {
    "uint": dace.dtypes.typeclass(np.uint32),
    "int": dace.dtypes.typeclass(int),
    "float": dace.dtypes.typeclass(float),
    "float64": dace.dtypes.typeclass(np.float64),
    "str": dace.dtypes.pointer(dace.dtypes.int8)
}


def interleave(inter, f, seq, **kwargs):
    """
    Call f on each item in seq, calling inter() in between.
    f can accept optional arguments (kwargs)
    """
    seq = iter(seq)
    try:
        f(next(seq), **kwargs)
    except StopIteration:
        pass
    else:
        for x in seq:
            inter()
            f(x, **kwargs)


class LocalScheme(object):
    def is_defined(self, local_name, current_depth):
        raise NotImplementedError('Abstract class')

    def define(self, local_name, lineno, depth):
        raise NotImplementedError('Abstract class')

    def clear_scope(self, from_indentation):
        raise NotImplementedError('Abstract class')


class CPPLocals(LocalScheme):
    def __init__(self):
        # Maps local name to a 3-tuple of line number, scope (measured in indentation) and type
        self.locals = {}

    def is_defined(self, local_name, current_depth):
        return local_name in self.locals

    def define(self, local_name, lineno, depth, dtype=None):
        self.locals[local_name] = (lineno, depth, dtype)

    def get_name_type_associations(self):
        #returns a dictionary containing "local_name" -> type associations
        locals_dict = {}
        for local_name, (lineno, depth, dtype) in self.locals.items():
            locals_dict[local_name] = dtype
        return locals_dict

    def clear_scope(self, from_indentation):
        """Clears all locals defined in indentation 'from_indentation' and deeper"""
        toremove = set()
        for local_name, (lineno, depth, dtype) in self.locals.items():
            if depth >= from_indentation:
                toremove.add(local_name)

        for var in toremove:
            del self.locals[var]


class CPPUnparser:
    """Methods in this class recursively traverse an AST and
    output C++ source code for the abstract syntax; original formatting
    is disregarded. """
    def __init__(self,
                 tree,
                 depth,
                 locals,
                 file=sys.stdout,
                 indent_output=True,
                 expr_semicolon=True,
                 indent_offset=0,
                 type_inference=False,
                 defined_symbols=None,
                 language=dace.dtypes.Language.CPP):

        self.f = file
        self.future_imports = []
        self._indent = depth
        self.indent_output = indent_output
        self.indent_offset = indent_offset
        self.expr_semicolon = expr_semicolon
        self.defined_symbols = defined_symbols
        self.type_inference = type_inference
        self.dtype = None
        self.locals = locals
        self.firstfill = True
        self.language = language

        self.dispatch(tree)
        print("", file=self.f)
        self.f.flush()

    def fill(self, text=""):
        """Indent a piece of text, according to the current indentation level"""

        if self.firstfill:
            if self.indent_output:
                self.f.write("    " * (self._indent + self.indent_offset) +
                             text)
            else:
                self.f.write(text)
            self.firstfill = False
        else:
            if self.indent_output:
                self.f.write("\n" + "    " *
                             (self._indent + self.indent_offset) + text)
            else:
                self.f.write("\n" + text)

    def write(self, text):
        """Append a piece of text to the current line"""
        self.f.write(six.text_type(text))

    def enter(self):
        """Print '{', and increase the indentation."""
        self.write(" {")
        self._indent += 1

    def leave(self):
        """Decrease the indentation and print '}'."""
        self._indent -= 1
        self.fill()
        self.write("}")
        # Clear locals defined inside scope
        self.locals.clear_scope(self._indent + 1)

    def dispatch(self, tree):
        """Dispatcher function, dispatching tree type T to method _T."""
        try:
            tree = iter(tree)
            for t in tree:
                self.dispatch(t)
        except TypeError:
            meth = getattr(self, "_" + tree.__class__.__name__)
            return meth(tree)

    ############### Unparsing methods ######################
    # There should be one method per concrete grammar type #
    # Constructors should be grouped by sum type. Ideally, #
    # this would follow the order in the grammar, but      #
    # currently doesn't.                                   #
    ########################################################

    def _Module(self, tree):
        for stmt in tree.body:
            self.dispatch(stmt)

    def _Interactive(self, tree):
        for stmt in tree.body:
            self.dispatch(stmt)

    def _Expression(self, tree):
        self.dispatch(tree.bod)

    # stmt
    def _Expr(self, tree):
        self.fill()
        self.dispatch(tree.value)
        if self.expr_semicolon:
            self.write(';')

    def _Import(self, t):
        raise NotImplementedError('Invalid C++')

    def _ImportFrom(self, t):
        raise NotImplementedError('Invalid C++')

    def dispatch_lhs_tuple(self, targets):
        # Decide whether to use the C++17 syntax for undefined variables or std::tie for defined variables
        if all(
                self.locals.is_defined(target.id, self._indent)
                for target in targets):
            defined = True
        elif any(
                self.locals.is_defined(target.id, self._indent)
                for target in targets):
            raise NotImplementedError(
                'Invalid C++ (some variables in tuple were already defined)')
        else:
            defined = False

        if not defined:  # C++17 syntax: auto [a,b,...,z] = ...
            self.write("auto [")
        else:  # C++14 syntax: std::tie(a,b,...,z) = ...
            self.write("std::tie(")

        first = True
        for target in targets:
            if not first:
                self.write(', ')
            self.locals.define(target.id, target.lineno, self._indent)
            self.dispatch(target)
            first = False

        if not defined:
            self.write("]")
        else:
            self.write(")")

    def _Assign(self, t):
        self.fill()

        # Handle the case of a tuple output
        if len(t.targets) > 1:
            self.dispatch_lhs_tuple(t.targets)
        else:
            target = t.targets[0]
            if isinstance(target, ast.Tuple):
                if len(target.elts) > 1:
                    self.dispatch_lhs_tuple(target.elts)
                target = target.elts[0]

            if not isinstance(
                    target,
                (ast.Subscript, ast.Attribute)) and not self.locals.is_defined(
                    target.id, self._indent):

                # the target is not already defined: we should try to infer the type
                if self.type_inference is True:
                    # Perform type inference
                    # Build dictionary with symbols
                    def_symbols = {}
                    def_symbols.update(self.locals.get_name_type_associations())
                    def_symbols.update(self.defined_symbols)
                    inferred_symbols = type_inference.infer_types(
                        t, def_symbols)
                    inferred_type = inferred_symbols[target.id]

                    self.locals.define(target.id, t.lineno, self._indent,
                                       inferred_type)
                    if self.language == dace.dtypes.Language.OpenCL and inferred_type.veclen > 1:
                        # if the veclen is greater than one, this should be defined with a vector data type
<<<<<<< HEAD
                       self.write("{}{} ".format(dace.dtypes._CTYPES[inferred_type.type],inferred_type.veclen))
=======
                        self.write("{}{} ".format(dace.dtypes._OCL_VECTOR_TYPES[inferred_type.type],inferred_type.veclen))
>>>>>>> 1c3cfffe
                    else:
                        self.write(dace.dtypes._CTYPES[inferred_type.type] + " ")
                else:
                    self.locals.define(target.id, t.lineno, self._indent)
                    self.write("auto ")

            # dispatch target
            self.dispatch(target)
            #if not infer_type:
            #   inferred_type = self.dispatch(target, True)
            #self.dtype = inferred_type

        self.write(" = ")
        self.dispatch(t.value)
        #self.dtype = inferred_type
        self.write(';')

    def _AugAssign(self, t):
        self.fill()
        self.dispatch(t.target)
        # Operations that require a function call
        if t.op.__class__.__name__ in self.funcops:
            separator, func = self.funcops[t.op.__class__.__name__]
            self.write(" = " + func + "(")
            self.dispatch(t.target)
            self.write(separator + " ")
            self.dispatch(t.value)
            self.write(")")
        else:
            self.write(" " + self.binop[t.op.__class__.__name__] + "= ")
            self.dispatch(t.value)
        self.write(';')

    def _AnnAssign(self, t):
        self.fill()

        if isinstance(t.target, ast.Tuple):
            if len(t.target.elts) > 1:
                self.dispatch_lhs_tuple(t.target.elts)
            else:
                target = t.target.elts[0]
        else:
            target = t.target

        # Assignment of the form x: int = 0 is converted to int x = (int)0;
        if not self.locals.is_defined(target.id, self._indent):
            if self.type_inference is True:
                # get the type indicated into the annotation
                def_symbols = self.defined_symbols.copy()
                def_symbols.update(self.locals.get_name_type_associations())
                inferred_symbols = type_inference.infer_types(t, def_symbols)
                inferred_type = inferred_symbols[target.id]

                self.locals.define(target.id, t.lineno, self._indent,
                                   inferred_type)
            else:
                self.locals.define(target.id, t.lineno, self._indent)

            self.dispatch(t.annotation)
            self.write(' ')
        if not t.simple:
            self.write("(")
        self.dispatch(t.target)
        if not t.simple:
            self.write(")")
        if t.value:
            self.write(" = (")
            self.dispatch(t.annotation)
            self.write(")")
            self.dispatch(t.value)
        self.write(';')

    def _Return(self, t):
        self.fill("return")
        if t.value:
            self.write(" ")
            self.dispatch(t.value)
        self.write(';')

    def _Pass(self, t):
        self.fill(";")

    def _Break(self, t):
        self.fill("break;")

    def _Continue(self, t):
        self.fill("continue;")

    def _Delete(self, t):
        raise NotImplementedError('Invalid C++')

    def _Assert(self, t):
        self.fill("assert(")
        self.dispatch(t.test)
        if t.msg:
            self.write(", ")
            self.dispatch(t.msg)
        self.write(");")

    def _Exec(self, t):
        raise NotImplementedError('Invalid C++')

    def _Print(self, t):
        do_comma = False
        if t.dest:
            self.fill("fprintf(")
            self.dispatch(t.dest)
            do_comma = True
        else:
            self.fill("printf(")

        for e in t.values:
            if do_comma:
                self.write(", ")
            else:
                do_comma = True
            self.dispatch(e)
        if not t.nl:
            self.write(",")

        self.write(');')

    def _Global(self, t):
        raise NotImplementedError('Invalid C++')

    def _Nonlocal(self, t):
        raise NotImplementedError('Invalid C++')

    def _Yield(self, t):
        raise NotImplementedError('Invalid C++')

    def _YieldFrom(self, t):
        raise NotImplementedError('Invalid C++')

    def _Raise(self, t):
        self.fill("throw")

        if not t.exc:
            assert not t.cause
            return
        self.write(" ")
        self.dispatch(t.exc)
        if t.cause:
            raise NotImplementedError('Invalid C++')

        self.write(';')

    def _Try(self, t):
        self.fill("try")
        self.enter()
        self.dispatch(t.body)
        self.leave()
        for ex in t.handlers:
            self.dispatch(ex)
        if t.orelse:
            raise NotImplementedError('Invalid C++')
        if t.finalbody:
            self.fill("finally")
            self.enter()
            self.dispatch(t.finalbody)
            self.leave()

    def _TryExcept(self, t):
        self.fill("try")
        self.enter()
        self.dispatch(t.body)
        self.leave()

        for ex in t.handlers:
            self.dispatch(ex)
        if t.orelse:
            raise NotImplementedError('Invalid C++')

    def _TryFinally(self, t):
        if len(t.body) == 1 and isinstance(t.body[0], ast.TryExcept):
            # try-except-finally
            self.dispatch(t.body)
        else:
            self.fill("try")
            self.enter()
            self.dispatch(t.body)
            self.leave()

        self.fill("finally")
        self.enter()
        self.dispatch(t.finalbody)
        self.leave()

    def _ExceptHandler(self, t):
        self.fill("catch (")
        if t.type:
            self.dispatch(t.type)
        if t.name:
            self.write(t.name)
        self.write(')')
        self.enter()
        self.dispatch(t.body)
        self.leave()

    def _write_constant(self, value):
        result = repr(value)
        if isinstance(value, (float, complex)):
            # Substitute overflowing decimal literal for AST infinities.
            self.write(result.replace("inf", INFSTR))
        else:
            self.write(result.replace('\'', '\"'))

    def _Constant(self, t):
        value = t.value
        if value is True or value is False or value is None:
            self.write(_py2c_nameconst[value])
        else:
            if isinstance(value, Number):
                self._Num(t)
            elif isinstance(value, tuple):
                self.write("(")
                if len(value) == 1:
                    self._write_constant(value[0])
                    self.write(",")
                else:
                    interleave(lambda: self.write(", "), self._write_constant,
                               value)
                self.write(")")
            elif value is Ellipsis:  # instead of `...` for Py2 compatibility
                self.write("...")
            else:
                self._write_constant(t.value)

    def _ClassDef(self, t):
        raise NotImplementedError('Classes are unsupported')

    def _generic_FunctionDef(self, t, is_async=False):
        self.write("\n")
        for deco in t.decorator_list:
            self.fill("// Decorator: ")
            self.dispatch(deco)
        if is_async:
            self.write('/* async */ ')

        if getattr(t, "returns", False):
            if isinstance(t.returns, ast.NameConstant):
                if t.returns.value is None:
                    self.write('void')
                else:
                    self.dispatch(t.returns)
            else:
                self.dispatch(t.returns)

            self.fill(" " + t.name + "(")
        else:
            self.fill("auto " + t.name + "(")

        self.dispatch(t.args)

        self.write(")")
        self.enter()
        self.dispatch(t.body)
        self.leave()

    def _FunctionDef(self, t):
        self._generic_FunctionDef(t)

    def _AsyncFunctionDef(self, t):
        self._generic_FunctionDef(t, is_async=True)

    def _generic_For(self, t, is_async=False):
        if is_async:
            self.fill("/* async */ for (")
        else:
            self.fill("for (")
        if isinstance(t.target, ast.Tuple):
            self.write("auto ")
            if len(t.target.elts) == 1:
                (elt, ) = t.target.elts
                self.locals.define(elt.id, t.lineno, self._indent + 1)
                self.dispatch(elt)
            else:
                self.write("[")
                interleave(lambda: self.write(", "), self.dispatch,
                           t.target.elts)
                for elt in t.target.elts:
                    self.locals.define(elt.id, t.lineno, self._indent + 1)
                self.write("]")

        else:
            if not self.locals.is_defined(t.target.id, self._indent):
                self.locals.define(t.target.id, t.lineno, self._indent + 1)
                self.write('auto ')
            self.dispatch(t.target)

        self.write(" : ")
        self.dispatch(t.iter)
        self.write(")")
        self.enter()
        self.dispatch(t.body)
        self.leave()
        if t.orelse:
            raise NotImplementedError('Invalid C++')

    def _For(self, t):
        self._generic_For(t)

    def _AsyncFor(self, t):
        self._generic_For(t, is_async=True)

    def _If(self, t):
        self.fill("if (")
        self.dispatch(t.test)
        self.write(')')
        self.enter()
        self.dispatch(t.body)
        self.leave()
        # collapse nested ifs into equivalent elifs.
        while (t.orelse and len(t.orelse) == 1
               and isinstance(t.orelse[0], ast.If)):
            t = t.orelse[0]
            self.fill("else if (")
            self.dispatch(t.test)
            self.write(')')
            self.enter()
            self.dispatch(t.body)
            self.leave()
        # final else
        if t.orelse:
            self.fill("else")
            self.enter()
            self.dispatch(t.orelse)
            self.leave()

    def _While(self, t):
        self.fill("while (")
        self.dispatch(t.test)
        self.write(')')
        self.enter()
        self.dispatch(t.body)
        self.leave()
        if t.orelse:
            raise NotImplementedError('Invalid C++')

    def _generic_With(self, t, is_async=False):
        raise NotImplementedError('Invalid C++')

    def _With(self, t):
        self._generic_With(t)

    def _AsyncWith(self, t):
        self._generic_With(t, is_async=True)

    # expr
    def _Bytes(self, t):
        self._write_constant(t.s)

    def _Str(self, tree):
        result = tree.s
        self._write_constant(result)

    format_conversions = {97: 'a', 114: 'r', 115: 's'}

    def _FormattedValue(self, t):
        # FormattedValue(expr value, int? conversion, expr? format_spec)
        self.write("{")
        self.dispatch(t.value)
        if t.conversion is not None and t.conversion != -1:
            self.write("!")
            self.write(self.format_conversions[t.conversion])
            # raise NotImplementedError(ast.dump(t, True, True))
        if t.format_spec is not None:
            self.write(":")
            if isinstance(t.format_spec, ast.Str):
                self.write(t.format_spec.s)
            else:
                self.dispatch(t.format_spec)
        self.write("}")

    def _JoinedStr(self, t):
        # JoinedStr(expr* values)
        self.write("f'''")
        for value in t.values:
            if isinstance(value, ast.Str):
                self.write(value.s)
            else:
                self.dispatch(value)
        self.write("'''")

    def _Name(self, t):
        if t.id in _py2c_reserved:
            self.write(_py2c_reserved[t.id])
        else:
            self.write(t.id)

    def _NameConstant(self, t):
        self.write(_py2c_nameconst[t.value])

    def _Repr(self, t):
        raise NotImplementedError('Invalid C++')

    def _Num(self, t):
        repr_n = repr(t.n)
        # For complex values, use DTYPE_TO_TYPECLASS dictionary
        if isinstance(t.n, complex):
            dtype = dtypes.DTYPE_TO_TYPECLASS[complex]

        if repr_n.endswith("j"):
            self.write("%s(0, %s)" %
                       (dtype, repr_n.replace("inf", INFSTR)[:-1]))
        else:
            self.write(repr_n.replace("inf", INFSTR))

    def _List(self, t):
        raise NotImplementedError('Invalid C++')
        # self.write("[")
        # interleave(lambda: self.write(", "), self.dispatch, t.elts)
        # self.write("]")

    def _ListComp(self):
        raise NotImplementedError('Invalid C++')
        # self.write("[")
        # self.dispatch(t.elt)
        # for gen in t.generators:
        #    self.dispatch(gen)
        # self.write("]")

    def _GeneratorExp(self, t):
        raise NotImplementedError('Invalid C++')
        # self.write("(")
        # self.dispatch(t.elt)
        # for gen in t.generators:
        #    self.dispatch(gen)
        # self.write(")")

    def _SetComp(self, t):
        raise NotImplementedError('Invalid C++')
        # self.write("{")
        # self.dispatch(t.elt)
        # for gen in t.generators:
        #    self.dispatch(gen)
        # self.write("}")

    def _DictComp(self, t):
        raise NotImplementedError('Invalid C++')
        # self.write("{")
        # self.dispatch(t.key)
        # self.write(": ")
        # self.dispatch(t.value)
        # for gen in t.generators:
        #    self.dispatch(gen)
        # self.write("}")

    def _comprehension(self, t):
        raise NotImplementedError('Invalid C++')
        # if getattr(t, 'is_async', False):
        #    self.write(" async")
        # self.write(" for ")
        # self.dispatch(t.target)
        # self.write(" in ")
        # self.dispatch(t.iter)
        # for if_clause in t.ifs:
        #    self.write(" if ")
        #    self.dispatch(if_clause)

    def _IfExp(self, t):
        self.write("(")
        self.dispatch(t.test)
        self.write(" ? ")
        type_body = self.dispatch(t.body)
        self.write(" : ")
        type_orelse = self.dispatch(t.orelse)
        self.write(")")

    def _Set(self, t):
        raise NotImplementedError('Invalid C++')
        # assert(t.elts) # should be at least one element
        # self.write("{")
        # interleave(lambda: self.write(", "), self.dispatch, t.elts)
        # self.write("}")

    def _Dict(self, t):
        raise NotImplementedError('Invalid C++')
        # self.write("{")
        # def write_pair(pair):
        #    (k, v) = pair
        #    self.dispatch(k)
        #    self.write(": ")
        #    self.dispatch(v)
        # interleave(lambda: self.write(", "), write_pair, zip(t.keys, t.values))
        # self.write("}")

    def _Tuple(
        self,
        t,
    ):
        self.write("std::make_tuple(")
        if len(t.elts) == 1:
            (elt, ) = t.elts
            self.dispatch(elt)
            self.write(",")
        else:
            interleave(lambda: self.write(", "), self.dispatch, t.elts)
        self.write(")")

    unop = {"Invert": "~", "Not": "!", "UAdd": "+", "USub": "-"}

    def _UnaryOp(self, t):
        self.write("(")
        self.write(self.unop[t.op.__class__.__name__])
        self.write(" ")
        self.dispatch(t.operand)
        self.write(")")

    binop = {
        "Add": "+",
        "Sub": "-",
        "Mult": "*",
        "Div": "/",
        "Mod": "%",
        "LShift": "<<",
        "RShift": ">>",
        "BitOr": "|",
        "BitXor": "^",
        "BitAnd": "&"
    }
    funcops = {
        "FloorDiv": (" /", "dace::math::ifloor"),
        "MatMult": (",", "dace::gemm")
    }

    def _BinOp(self, t):
        # Operations that require a function call
        if t.op.__class__.__name__ in self.funcops:
            separator, func = self.funcops[t.op.__class__.__name__]
            self.write(func + "(")

            # get the type of left and right operands for type inference
            self.dispatch(t.left)
            self.write(separator + " ")
            self.dispatch(t.right)

            self.write(")")
        # Special case for integer power
        elif t.op.__class__.__name__ == 'Pow':
            if (isinstance(t.right, (ast.Num, ast.Constant))
                    and int(t.right.n) == t.right.n and t.right.n >= 0):
                self.write("(")
                if t.right.n == 0:
                    self.write("1")
                else:
                    self.dispatch(t.left)
                    for i in range(int(t.right.n) - 1):
                        self.write(" * ")
                        self.dispatch(t.left)
                self.write(")")
            else:
                self.write("dace::math::pow(")
                self.dispatch(t.left)
                self.write(", ")
                self.dispatch(t.right)
                self.write(")")
        else:
            self.write("(")

            # get left and right types for type inference
            self.dispatch(t.left)
            self.write(" " + self.binop[t.op.__class__.__name__] + " ")
            self.dispatch(t.right)

            self.write(")")

    cmpops = {
        "Eq": "==",
        "NotEq": "!=",
        "Lt": "<",
        "LtE": "<=",
        "Gt": ">",
        "GtE": ">=",
        "Is": "==",
        "IsNot": "!=",
        # "In":"in", "NotIn":"not in"
    }

    def _Compare(self, t):
        self.write("(")
        self.dispatch(t.left)
        for o, e in zip(t.ops, t.comparators):
            if o.__class__.__name__ not in self.cmpops:
                raise NotImplementedError('Invalid C++')

            self.write(" " + self.cmpops[o.__class__.__name__] + " ")
            self.dispatch(e)
        self.write(")")

    boolops = {ast.And: '&&', ast.Or: '||'}

    def _BoolOp(self, t):
        self.write("(")
        s = " %s " % self.boolops[t.op.__class__]
        interleave(lambda: self.write(s), self.dispatch, t.values)
        self.write(")")

    def _Attribute(self, t):
        self.dispatch(t.value)
        # Special case: 3.__abs__() is a syntax error, so if t.value
        # is an integer literal then we need to either parenthesize
        # it or add an extra space to get 3 .__abs__().
        if (isinstance(t.value, (ast.Num, ast.Constant))
                and isinstance(t.value.n, int)):
            self.write(" ")
        if (isinstance(t.value, ast.Name) and
                t.value.id in ("dace::math", "dace::cmath")):
            self.write("::")
        else:
            self.write(".")
        self.write(t.attr)

    def _Call(self, t):
        self.dispatch(t.func)
        self.write("(")
        comma = False
        for e in t.args:
            if comma:
                self.write(", ")
            else:
                comma = True
            self.dispatch(e)
        for e in t.keywords:
            if comma:
                self.write(", ")
            else:
                comma = True
            self.dispatch(e)
        if sys.version_info[:2] < (3, 5):
            if t.starargs:
                raise NotImplementedError('Invalid C++')
            if t.kwargs:
                raise NotImplementedError('Invalid C++')

        self.write(")")

    def _Subscript(self, t):
        self.dispatch(t.value)
        self.write("[")
        self.dispatch(t.slice)
        self.write("]")

    def _Starred(self, t):
        raise NotImplementedError('Invalid C++')

    # slice
    def _Ellipsis(self, t):
        self.write("...")

    def _Index(self, t):
        self.dispatch(t.value)

    def _Slice(self, t):
        if t.lower:
            self.dispatch(t.lower)
        self.write(":")
        if t.upper:
            self.dispatch(t.upper)
        if t.step:
            self.write(":")
            self.dispatch(t.step)

    def _ExtSlice(self, t):
        interleave(lambda: self.write(', '), self.dispatch, t.dims)

    # argument
    def _arg(self, t):
        if t.annotation:
            self.dispatch(t.annotation)
            self.write(' ')
        else:
            self.write("auto ")
        self.write(t.arg)
        if self.type_inference:
            # Build dictionary with symbols
            def_symbols = self.defined_symbols.copy()
            def_symbols.update(self.locals.get_name_type_associations())
            inferred_symbols = type_inference.infer_types(t, def_symbols)
            inferred_type = inferred_symbols[t.arg]
            self.locals.define(t.arg, t.lineno, self._indent, inferred_type)
        else:
            self.locals.define(t.arg, t.lineno, self._indent)

    # others
    def _arguments(self, t):
        first = True
        # normal arguments
        defaults = [None] * (len(t.args) - len(t.defaults)) + t.defaults
        for a, d in zip(t.args, defaults):
            if first:
                first = False
            else:
                self.write(", ")

            self.dispatch(a)
            if d:
                self.write("=")
                self.dispatch(d)

        # varargs, or bare '*' if no varargs but keyword-only arguments present
        if t.vararg or getattr(t, "kwonlyargs", False):
            raise NotImplementedError('Invalid C++')

        # keyword-only arguments
        if getattr(t, "kwonlyargs", False):
            raise NotImplementedError('Invalid C++')

        # kwargs
        if t.kwarg:
            raise NotImplementedError('Invalid C++')

    def _keyword(self, t):
        raise NotImplementedError('Invalid C++')

    def _Lambda(self, t):
        self.write("(")
        self.write("[] (")
        self.dispatch(t.args)
        self.write(") { return ")
        self.dispatch(t.body)
        self.write("; } )")

    def _alias(self, t):
        self.write('using ')
        self.write(t.name)
        if t.asname:
            self.write(" = " + t.asname)
        self.write(';')

    def _withitem(self, t):
        raise NotImplementedError('Invalid C++')

    def _Await(self, t):
        raise NotImplementedError('Invalid C++')


def cppunparse(node, expr_semicolon=True, locals=None):
    strio = StringIO()
    CPPUnparser(node,
                0,
                locals or CPPLocals(),
                strio,
                expr_semicolon=expr_semicolon)
    return strio.getvalue().strip()


# Code can either be a string or a function
def py2cpp(code, expr_semicolon=True):
    if isinstance(code, str):
        return cppunparse(ast.parse(code), expr_semicolon)
    elif isinstance(code, ast.AST):
        return cppunparse(code, expr_semicolon)
    elif isinstance(code, list):
        return '\n'.join(py2cpp(stmt) for stmt in code)
    elif code.__class__.__name__ == 'function':
        try:
            code_str = inspect.getsource(code)

            # Remove leading indentation
            lines = code_str.splitlines()
            leading_spaces = len(lines[0]) - len(lines[0].lstrip())
            code_str = ''
            for line in lines:
                code_str += line[leading_spaces:] + '\n'

        except:  # Can be different exceptions coming from Python's AST module
            raise NotImplementedError('Invalid function given')
        return cppunparse(ast.parse(code_str), expr_semicolon)

    else:
        raise NotImplementedError('Unsupported type for py2cpp')


def pyexpr2cpp(expr):
    return py2cpp(expr, expr_semicolon=False)<|MERGE_RESOLUTION|>--- conflicted
+++ resolved
@@ -330,11 +330,7 @@
                                        inferred_type)
                     if self.language == dace.dtypes.Language.OpenCL and inferred_type.veclen > 1:
                         # if the veclen is greater than one, this should be defined with a vector data type
-<<<<<<< HEAD
-                       self.write("{}{} ".format(dace.dtypes._CTYPES[inferred_type.type],inferred_type.veclen))
-=======
                         self.write("{}{} ".format(dace.dtypes._OCL_VECTOR_TYPES[inferred_type.type],inferred_type.veclen))
->>>>>>> 1c3cfffe
                     else:
                         self.write(dace.dtypes._CTYPES[inferred_type.type] + " ")
                 else:
