--- conflicted
+++ resolved
@@ -1426,22 +1426,14 @@
             # TODO: Instead of allowing shadowing, emit nested SDFG as a
             #       separate function
             callsite_stream.write(
-<<<<<<< HEAD
-                self.memlet_definition(sdfg, in_memlet, False, vconn), sdfg,
-=======
                 self.memlet_definition(
                     sdfg, in_memlet, False, vconn, allow_shadowing=True), sdfg,
->>>>>>> 76206764
                 state_id, node)
         for _, uconn, _, _, out_memlet in state_dfg.out_edges(node):
             if out_memlet.data is not None:
                 callsite_stream.write(
-<<<<<<< HEAD
-                    self.memlet_definition(sdfg, out_memlet, True, uconn),
-=======
                     self.memlet_definition(
                         sdfg, out_memlet, True, uconn, allow_shadowing=True),
->>>>>>> 76206764
                     sdfg, state_id, node)
 
         callsite_stream.write("\n    ///////////////////\n", sdfg, state_id,
@@ -1603,6 +1595,7 @@
 
                 if node.map.unroll:
                     result.write("#pragma unroll", sdfg, state_id, node)
+
                 result.write(
                     "for (auto %s = %s; %s < %s; %s += %s) {\n" %
                     (var, sym2cpp(begin), var, sym2cpp(end + 1), var,
@@ -1629,44 +1622,6 @@
             self._dispatcher.dispatch_initialize(sdfg, dfg, state_id, child,
                                                  None, result)
 
-<<<<<<< HEAD
-        # # Generate register definitions for inter-tasklet memlets
-        # scope_dict = dfg.scope_dict()
-        # for edge in dfg.edges():
-        #     # Only interested in edges within current scope
-        #     if scope_dict[edge.src] != node or scope_dict[edge.dst] != node:
-        #         continue
-        #     if isinstance(edge.src, nodes.CodeNode) and isinstance(
-        #             edge.dst, nodes.CodeNode):
-        #         local_name = edge.data.data
-        #         # Allocate variable type
-        #         code = "dace::vec<%s, %s> %s;" % (
-        #             sdfg.arrays[edge.data.data].dtype.ctype,
-        #             sym2cpp(edge.data.veclen),
-        #             local_name,
-        #         )
-        #         result.write(code, sdfg, state_id, [edge.src, edge.dst])
-        #         arg_type = sdfg.arrays[edge.data.data]
-        #         if (isinstance(arg_type, dace.data.Scalar)
-        #                 or isinstance(arg_type, dace.dtypes.typeclass)):
-        #             self._dispatcher.defined_vars.add(local_name,
-        #                                               DefinedType.Scalar)
-        #         elif isinstance(arg_type, dace.data.Array):
-        #             self._dispatcher.defined_vars.add(local_name,
-        #                                               DefinedType.Pointer)
-        #         elif isinstance(arg_type, dace.data.Stream):
-        #             if arg_type.is_stream_array():
-        #                 self._dispatcher.defined_vars.add(
-        #                     local_name, DefinedType.StreamArray)
-        #             else:
-        #                 self._dispatcher.defined_vars.add(
-        #                     local_name, DefinedType.Stream)
-        #         else:
-        #             raise TypeError("Unrecognized argument type: {}".format(
-        #                 type(arg_type).__name__))
-
-=======
->>>>>>> 76206764
     def _generate_MapExit(self, sdfg, dfg, state_id, node, function_stream,
                           callsite_stream):
         result = callsite_stream
@@ -2221,21 +2176,12 @@
     if len(slice) == 0:  # Scalar
         return "0"
 
-    generated_index = False
-
     for i, d in enumerate(slice):
         if isinstance(d, tuple):
             raise SyntaxError(
                 "CPU backend does not yet support ranges as inputs/outputs")
 
         # TODO(later): Use access order
-
-        if str(d) == "0":
-            continue
-
-        if generated_index:
-            result.write(" + ")
-        generated_index = True
 
         result.write(sym2cpp(d))
 
@@ -2244,7 +2190,6 @@
             strdims = [str(dim) for dim in dims[i + 1:]]
             result.write(
                 "*%s + " % "*".join(strdims))  # Multiply by leading dimensions
-
 
     return result.getvalue()
 
