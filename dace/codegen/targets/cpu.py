import ast
import copy
import functools
import itertools
import sympy as sp
from six import StringIO

from dace.codegen import cppunparse

import dace
from dace.config import Config
from dace.frontend import operations
from dace import data, subsets, symbolic, dtypes, memlet as mmlt
from dace.codegen.prettycode import CodeIOStream
from dace.codegen.targets.target import TargetCodeGenerator, make_absolute, DefinedType
from dace.graph import nodes, nxutil
from dace.sdfg import (ScopeSubgraphView, SDFG, scope_contains_scope,
                       find_input_arraynode, find_output_arraynode,
                       is_devicelevel, is_array_stream_view)

from dace.frontend.python.astutils import ExtNodeTransformer, rname, unparse
from dace.properties import LambdaProperty

_REDUCTION_TYPE_TO_OPENMP = {
    dtypes.ReductionType.Max: 'max',
    dtypes.ReductionType.Min: 'min',
    dtypes.ReductionType.Sum: '+',
    dtypes.ReductionType.Product: '*',
    dtypes.ReductionType.Bitwise_And: '&',
    dtypes.ReductionType.Logical_And: '&&',
    dtypes.ReductionType.Bitwise_Or: '|',
    dtypes.ReductionType.Logical_Or: '||',
    dtypes.ReductionType.Bitwise_Xor: '^',
}


class CPUCodeGen(TargetCodeGenerator):
    """ SDFG CPU code generator. """

    title = "CPU"
    target_name = "cpu"
    language = "cpp"

    def __init__(self, frame_codegen, sdfg):
        self._frame = frame_codegen
        self._dispatcher = frame_codegen.dispatcher
        dispatcher = self._dispatcher

        self._locals = cppunparse.CPPLocals()
        # Scope depth (for use of the 'auto' keyword when
        # defining locals)
        self._ldepth = 0

        # FIXME: this allows other code generators to change the CPU
        # behavior to assume that arrays point to packed types, thus dividing
        # all addresess by the vector length.
        self._packed_types = False

        # Keep track of traversed nodes
        self._generated_nodes = set()
        # Keeps track of generated connectors, so we know how to access them in
        # nested scopes
        for name, arg_type in sdfg.arglist().items():
            if (isinstance(arg_type, dace.data.Scalar)
                    or isinstance(arg_type, dace.dtypes.typeclass)):
                self._dispatcher.defined_vars.add(name, DefinedType.Scalar)
            elif isinstance(arg_type, dace.data.Array):
                self._dispatcher.defined_vars.add(name, DefinedType.Pointer)
            elif isinstance(arg_type, dace.data.Stream):
                if arg_type.is_stream_array():
                    self._dispatcher.defined_vars.add(name,
                                                      DefinedType.StreamArray)
                else:
                    self._dispatcher.defined_vars.add(name, DefinedType.Stream)
            else:
                raise TypeError(
                    "Unrecognized argument type: {t} (value {v})".format(
                        t=type(arg_type).__name__, v=str(arg_type)))

        # Register dispatchers
        dispatcher.register_node_dispatcher(self)
        dispatcher.register_map_dispatcher([
            dtypes.ScheduleType.CPU_Multicore, dtypes.ScheduleType.Sequential
        ], self)

        cpu_storage = [
            dtypes.StorageType.CPU_Heap, dtypes.StorageType.CPU_Stack,
            dtypes.StorageType.Register
        ]
        dispatcher.register_array_dispatcher(cpu_storage, self)

        # Register CPU copies (all internal pairs)
        for src_storage, dst_storage in itertools.product(
                cpu_storage, cpu_storage):
            dispatcher.register_copy_dispatcher(src_storage, dst_storage, None,
                                                self)

    @staticmethod
    def cmake_options():
        compiler = make_absolute(Config.get("compiler", "cpu", "executable"))
        flags = Config.get("compiler", "cpu", "args")
        flags += Config.get("compiler", "cpu", "additional_args")

        options = [
            '-DCMAKE_CXX_COMPILER="{}"'.format(compiler),
            '-DCMAKE_CXX_FLAGS="{}"'.format(flags),
        ]
        return options

    def get_generated_codeobjects(self):
        # CPU target generates inline code
        return []

    @property
    def has_initializer(self):
        return False

    @property
    def has_finalizer(self):
        return False

    def generate_scope(
            self,
            sdfg: SDFG,
            dfg_scope: ScopeSubgraphView,
            state_id,
            function_stream,
            callsite_stream,
    ):
        entry_node = dfg_scope.source_nodes()[0]
        presynchronize_streams(sdfg, dfg_scope, state_id, entry_node,
                               callsite_stream)

        self.generate_node(sdfg, dfg_scope, state_id, entry_node,
                           function_stream, callsite_stream)
        self._dispatcher.dispatch_subgraph(
            sdfg,
            dfg_scope,
            state_id,
            function_stream,
            callsite_stream,
            skip_entry_node=True)

    def generate_node(self, sdfg, dfg, state_id, node, function_stream,
                      callsite_stream):
        # Dynamically obtain node generator according to class name
        gen = getattr(self, "_generate_" + type(node).__name__)

        gen(sdfg, dfg, state_id, node, function_stream, callsite_stream)

        # Mark node as "generated"
        self._generated_nodes.add(node)

        self._locals.clear_scope(self._ldepth + 1)

    def allocate_array(self, sdfg, dfg, state_id, node, function_stream,
                       callsite_stream):
        name = node.data
        nodedesc = node.desc(sdfg)

        if nodedesc.transient is False:
            return

        # Check if array is already allocated
        try:
            self._dispatcher.defined_vars.get(name)
            return  # Array was already allocated in this or upper scopes
        except KeyError:  # Array not allocated yet
            pass

        # Compute array size
        arrsize = " * ".join([sym2cpp(s) for s in nodedesc.strides])

        if isinstance(nodedesc, data.Scalar):
            callsite_stream.write("%s %s;\n" % (nodedesc.dtype.ctype, name),
                                  sdfg, state_id, node)
            self._dispatcher.defined_vars.add(name, DefinedType.Scalar)
        elif isinstance(nodedesc, data.Stream):
            ###################################################################
            # Stream directly connected to an array

            if is_array_stream_view(sdfg, dfg, node):
                if state_id is None:
                    raise SyntaxError(
                        "Stream-view of array may not be defined "
                        "in more than one state")

                arrnode = sdfg.arrays[nodedesc.sink]
                state = sdfg.nodes()[state_id]
                edges = state.out_edges(node)
                if len(edges) > 1:
                    raise NotImplementedError("Cannot handle streams writing "
                                              "to multiple arrays.")

                memlet_path = state.memlet_path(edges[0])
                # Allocate the array before its stream view, if necessary
                self.allocate_array(
                    sdfg,
                    dfg,
                    state_id,
                    memlet_path[-1].dst,
                    function_stream,
                    callsite_stream,
                )

                array_expr = self.copy_expr(sdfg, nodedesc.sink, edges[0].data)
                threadlocal = ""
                threadlocal_stores = [
                    dtypes.StorageType.CPU_Stack, dtypes.StorageType.Register
                ]
                if (sdfg.arrays[nodedesc.sink].storage in threadlocal_stores
                        or nodedesc.storage in threadlocal_stores):
                    threadlocal = "Threadlocal"
                callsite_stream.write(
                    "dace::ArrayStreamView%s<%s> %s (%s);\n" %
                    (threadlocal, arrnode.dtype.ctype, name, array_expr),
                    sdfg,
                    state_id,
                    node,
                )
                self._dispatcher.defined_vars.add(name, DefinedType.Stream)
                return

            ###################################################################
            # Regular stream

            dtype = "dace::vec<{}, {}>".format(nodedesc.dtype.ctype,
                                               sym2cpp(nodedesc.veclen))

            if nodedesc.buffer_size != 0:
                definition = "dace::Stream<{}> {}({});".format(
                    dtype, name, nodedesc.buffer_size)
            else:
                definition = "dace::Stream<{}> {};".format(dtype, name)

            callsite_stream.write(definition, sdfg, state_id, node)
            self._dispatcher.defined_vars.add(name, DefinedType.Stream)

        elif (nodedesc.storage == dtypes.StorageType.CPU_Heap
              or nodedesc.storage == dtypes.StorageType.Immaterial
              ):  # TODO: immaterial arrays should not allocate memory
            callsite_stream.write(
                "%s *%s = new %s DACE_ALIGN(64)[%s];\n" %
                (nodedesc.dtype.ctype, name, nodedesc.dtype.ctype, arrsize),
                sdfg,
                state_id,
                node,
            )
            self._dispatcher.defined_vars.add(name, DefinedType.Pointer)
            if node.setzero:
                callsite_stream.write("memset(%s, 0, sizeof(%s)*%s);" %
                                      (name, nodedesc.dtype.ctype, arrsize))
            return
        elif (nodedesc.storage == dtypes.StorageType.CPU_Stack
              or nodedesc.storage == dtypes.StorageType.Register):
            if node.setzero:
                callsite_stream.write(
                    "%s %s[%s]  DACE_ALIGN(64) = {0};\n" %
                    (nodedesc.dtype.ctype, name, arrsize),
                    sdfg,
                    state_id,
                    node,
                )
                self._dispatcher.defined_vars.add(name, DefinedType.Pointer)
                return
            callsite_stream.write(
                "%s %s[%s]  DACE_ALIGN(64);\n" % (nodedesc.dtype.ctype, name,
                                                  arrsize),
                sdfg,
                state_id,
                node,
            )
            self._dispatcher.defined_vars.add(name, DefinedType.Pointer)
            return
        else:
            raise NotImplementedError("Unimplemented storage type " +
                                      str(nodedesc.storage))

    def initialize_array(self, sdfg, dfg, state_id, node, function_stream,
                         callsite_stream):
        if isinstance(dfg, SDFG):
            result = StringIO()
            for sid, state in enumerate(dfg.nodes()):
                if node in state.nodes():
                    self.initialize_array(sdfg, state, sid, node,
                                          function_stream, callsite_stream)
                    break
            return

        parent_node = dfg.scope_dict()[node]
        nodedesc = node.desc(sdfg)
        name = node.data

        # Traverse the DFG, looking for WCR with an identity element
        def traverse(u, uconn, v, vconn, d):
            if d.wcr:
                if d.data == name:
                    if d.wcr_identity is not None:
                        return d.wcr_identity
            return None

        identity = None
        if parent_node is not None:
            for u, uconn, v, vconn, d, s in nxutil.traverse_sdfg_scope(
                    dfg, parent_node):
                identity = traverse(u, uconn, v, vconn, d)
                if identity is not None:
                    break
        else:
            for u, uconn, v, vconn, d in dfg.edges():
                identity = traverse(u, uconn, v, vconn, d)
                if identity is not None:
                    break

        if identity is None:
            return

        # If we should generate an initialization expression
        if isinstance(nodedesc, data.Scalar):
            callsite_stream.write("%s = %s;\n" % (name, sym2cpp(identity)),
                                  sdfg, state_id, node)
            return

        params = [name, sym2cpp(identity)]
        shape = [sym2cpp(s) for s in nodedesc.shape]
        params.append(" * ".join(shape))

        # Faster
        if identity == 0:
            params[-1] += " * sizeof(%s[0])" % name
            callsite_stream.write("memset(%s);\n" % (", ".join(params)), sdfg,
                                  state_id, node)
            return

        callsite_stream.write("dace::InitArray(%s);\n" % (", ".join(params)),
                              sdfg, state_id, node)

    def deallocate_array(self, sdfg, dfg, state_id, node, function_stream,
                         callsite_stream):
        nodedesc = node.desc(sdfg)
        if isinstance(nodedesc, data.Scalar):
            return
        elif isinstance(nodedesc, data.Stream):
            return
        elif nodedesc.storage == dtypes.StorageType.CPU_Heap:
            callsite_stream.write("delete[] %s;\n" % node.data, sdfg, state_id,
                                  node)
        else:
            return

    def copy_memory(
            self,
            sdfg,
            dfg,
            state_id,
            src_node,
            dst_node,
            edge,
            function_stream,
            callsite_stream,
    ):
        if isinstance(src_node, nodes.Tasklet):
            src_storage = dtypes.StorageType.Register
            try:
                src_parent = dfg.scope_dict()[src_node]
            except KeyError:
                src_parent = None
            dst_schedule = None if src_parent is None else src_parent.map.schedule
        else:
            src_storage = src_node.desc(sdfg).storage

        if isinstance(dst_node, nodes.Tasklet):
            dst_storage = dtypes.StorageType.Register
        else:
            dst_storage = dst_node.desc(sdfg).storage

        try:
            dst_parent = dfg.scope_dict()[dst_node]
        except KeyError:
            dst_parent = None
        dst_schedule = None if dst_parent is None else dst_parent.map.schedule

        state_dfg = sdfg.nodes()[state_id]

        # Emit actual copy
        self._emit_copy(
            sdfg,
            state_id,
            src_node,
            src_storage,
            dst_node,
            dst_storage,
            dst_schedule,
            edge,
            state_dfg,
            callsite_stream,
        )

    def _emit_copy(
            self,
            sdfg,
            state_id,
            src_node,
            src_storage,
            dst_node,
            dst_storage,
            dst_schedule,
            edge,
            dfg,
            stream,
    ):
        u, uconn, v, vconn, memlet = edge

        # Determine memlet directionality
        if isinstance(src_node,
                      nodes.AccessNode) and memlet.data == src_node.data:
            write = True
        elif isinstance(dst_node,
                        nodes.AccessNode) and memlet.data == dst_node.data:
            write = False
        elif isinstance(src_node, nodes.CodeNode) and isinstance(
                dst_node, nodes.CodeNode):
            # Code->Code copy (not read nor write)
            raise RuntimeError(
                "Copying between code nodes is only supported as"
                " part of the participating nodes")
        else:
            raise LookupError("Memlet does not point to any of the nodes")

        if isinstance(dst_node, nodes.Tasklet):
            # Copy into tasklet
            stream.write(
                "    " + self.memlet_definition(sdfg, memlet, False, vconn),
                sdfg,
                state_id,
                [src_node, dst_node],
            )
            return
        elif isinstance(src_node, nodes.Tasklet):
            # Copy out of tasklet
            stream.write(
                "    " + self.memlet_definition(sdfg, memlet, True, uconn),
                sdfg,
                state_id,
                [src_node, dst_node],
            )
            return
        else:  # Copy array-to-array
            src_nodedesc = src_node.desc(sdfg)
            dst_nodedesc = dst_node.desc(sdfg)

            if write:
                vconn = dst_node.data
            ctype = "dace::vec<%s, %d>" % (dst_nodedesc.dtype.ctype,
                                           memlet.veclen)

            #############################################
            # Corner cases

            # Writing one index
            if isinstance(memlet.subset,
                          subsets.Indices) and memlet.wcr is None:
                stream.write(
                    "%s = %s;" % (vconn, self.memlet_ctor(sdfg, memlet,
                                                          False)),
                    sdfg,
                    state_id,
                    [src_node, dst_node],
                )
                return
            # Writing from/to a stream
            if isinstance(sdfg.arrays[memlet.data], data.Stream) or (
                    isinstance(src_node, nodes.AccessNode)
                    and isinstance(src_nodedesc, data.Stream)):
                # Identify whether a stream is writing to an array
                if isinstance(dst_nodedesc,
                              (data.Scalar, data.Array)) and isinstance(
                                  src_nodedesc, data.Stream):
                    return  # Do nothing (handled by ArrayStreamView)

                # Array -> Stream - push bulk
                if isinstance(src_nodedesc,
                              (data.Scalar, data.Array)) and isinstance(
                                  dst_nodedesc, data.Stream):
                    if hasattr(src_nodedesc, "src"):  # ArrayStreamView
                        stream.write(
                            "{s}.push({arr});".format(
                                s=dst_node.data, arr=src_nodedesc.src),
                            sdfg,
                            state_id,
                            [src_node, dst_node],
                        )
                    else:
                        copysize = " * ".join(
                            [sym2cpp(s) for s in memlet.subset.size()])
                        stream.write(
                            "{s}.push({arr}, {size});".format(
                                s=dst_node.data,
                                arr=src_node.data,
                                size=copysize),
                            sdfg,
                            state_id,
                            [src_node, dst_node],
                        )
                    return
                else:
                    # Unknown case
                    raise NotImplementedError

            #############################################

            state_dfg = sdfg.nodes()[state_id]

            copy_shape, src_strides, dst_strides, src_expr, dst_expr = self.memlet_copy_to_absolute_strides(
                sdfg, memlet, src_node, dst_node)

            # Which numbers to include in the variable argument part
            dynshape, dynsrc, dyndst = 1, 1, 1

            # Dynamic copy dimensions
            if any(symbolic.issymbolic(s, sdfg.constants) for s in copy_shape):
                copy_tmpl = "Dynamic<{type}, {veclen}, {aligned}, {dims}>".format(
                    type=ctype,
                    veclen=1,  # Taken care of in "type"
                    aligned="false",
                    dims=len(copy_shape),
                )
            else:  # Static copy dimensions
                copy_tmpl = "<{type}, {veclen}, {aligned}, {dims}>".format(
                    type=ctype,
                    veclen=1,  # Taken care of in "type"
                    aligned="false",
                    dims=", ".join(sym2cpp(copy_shape)),
                )
                dynshape = 0

            # Constant src/dst dimensions
            if not any(
                    symbolic.issymbolic(s, sdfg.constants)
                    for s in dst_strides):
                # Constant destination
                shape_tmpl = "template ConstDst<%s>" % ", ".join(
                    sym2cpp(dst_strides))
                dyndst = 0
            elif not any(
                    symbolic.issymbolic(s, sdfg.constants)
                    for s in src_strides):
                # Constant source
                shape_tmpl = "template ConstSrc<%s>" % ", ".join(
                    sym2cpp(src_strides))
                dynsrc = 0
            else:
                # Both dynamic
                shape_tmpl = "Dynamic"

            # Parameter pack handling
            stride_tmpl_args = [0] * (
                dynshape + dynsrc + dyndst) * len(copy_shape)
            j = 0
            for shape, src, dst in zip(copy_shape, src_strides, dst_strides):
                if dynshape > 0:
                    stride_tmpl_args[j] = shape
                    j += 1
                if dynsrc > 0:
                    stride_tmpl_args[j] = src
                    j += 1
                if dyndst > 0:
                    stride_tmpl_args[j] = dst
                    j += 1

            copy_args = (
                [src_expr, dst_expr] + ([] if memlet.wcr is None else [
                    unparse_cr(sdfg, memlet.wcr)
                ]) + sym2cpp(stride_tmpl_args))

            # Instrumentation: Pre-copy
            for instr in self._dispatcher.instrumentation.values():
                if instr is not None:
                    instr.on_copy_begin(sdfg, state_dfg, src_node, dst_node,
                                        edge, stream, None, copy_shape,
                                        src_strides, dst_strides)

            nc = True
            if memlet.wcr is not None:
                nc = not is_write_conflicted(dfg, edge)
            if nc:
                stream.write(
                    """
                    dace::CopyND{copy_tmpl}::{shape_tmpl}::{copy_func}(
                        {copy_args});""".format(
                        copy_tmpl=copy_tmpl,
                        shape_tmpl=shape_tmpl,
                        copy_func="Copy"
                        if memlet.wcr is None else "Accumulate",
                        copy_args=", ".join(copy_args),
                    ),
                    sdfg,
                    state_id,
                    [src_node, dst_node],
                )
            else:  # Conflicted WCR
                if dynshape == 1:
                    raise NotImplementedError(
                        "Accumulation of dynamically-shaped "
                        "arrays not yet implemented")
                elif copy_shape == [
                        1
                ]:  # Special case: accumulating one element
                    dst_expr = self.memlet_view_ctor(sdfg, memlet, True)
                    stream.write(
                        write_and_resolve_expr(sdfg, memlet, nc, dst_expr,
                                               '*(' + src_expr + ')'), sdfg,
                        state_id, [src_node, dst_node])
                else:
                    raise NotImplementedError("Accumulation of arrays "
                                              "with WCR not yet implemented")

        #############################################################
        # Instrumentation: Post-copy
        for instr in self._dispatcher.instrumentation.values():
            if instr is not None:
                instr.on_copy_end(sdfg, state_dfg, src_node, dst_node, edge,
                                  stream, None)
        #############################################################

    ###########################################################################
    # Memlet handling

    def process_out_memlets(
            self,
            sdfg,
            state_id,
            node,
            dfg,
            dispatcher,
            result,
            locals_defined,
            function_stream,
    ):

        scope_dict = sdfg.nodes()[state_id].scope_dict()

        for edge in dfg.out_edges(node):
            _, uconn, v, _, memlet = edge
            dst_node = dfg.memlet_path(edge)[-1].dst

            # Target is neither a data nor a tasklet node
            if isinstance(node, nodes.AccessNode) and (
                    not isinstance(dst_node, nodes.AccessNode)
                    and not isinstance(dst_node, nodes.CodeNode)):
                continue

            # Skip array->code (will be handled as a tasklet input)
            if isinstance(node, nodes.AccessNode) and isinstance(
                    v, nodes.CodeNode):
                continue

            # code->code (e.g., tasklet to tasklet)
            if isinstance(v, nodes.CodeNode):
                shared_data_name = edge.data.data
                result.write(
                    "%s = %s;" % (shared_data_name, edge.src_conn),
                    sdfg,
                    state_id,
                    [edge.src, edge.dst],
                )
                continue

            # If the memlet is not pointing to a data node (e.g. tasklet), then
            # the tasklet will take care of the copy
            if not isinstance(dst_node, nodes.AccessNode):
                continue
            # If the memlet is pointing into an array in an inner scope, then
            # the inner scope (i.e., the output array) must handle it
            if scope_dict[node] != scope_dict[dst_node] and scope_contains_scope(
                    scope_dict, node, dst_node):
                continue

            # Array to tasklet (path longer than 1, handled at tasklet entry)
            if node == dst_node:
                continue

            # Tasklet -> array
            if isinstance(node, nodes.CodeNode):
                if not uconn:
                    raise SyntaxError(
                        "Cannot copy memlet without a local connector: {} to {}".
                        format(str(edge.src), str(edge.dst)))

                try:
                    positive_accesses = bool(memlet.num_accesses >= 0)
                except TypeError:
                    positive_accesses = False

                if memlet.subset.data_dims() == 0 and positive_accesses:
                    out_local_name = "    __" + uconn
                    in_local_name = uconn
                    if not locals_defined:
                        out_local_name = self.memlet_ctor(sdfg, memlet, True)
                        in_memlets = [
                            d for _, _, _, _, d in dfg.in_edges(node)
                        ]
                        assert len(in_memlets) == 1
                        in_local_name = self.memlet_ctor(
                            sdfg, in_memlets[0], False)

                    state_dfg = sdfg.nodes()[state_id]

                    if memlet.wcr is not None:
                        nc = not is_write_conflicted(dfg, edge)
                        result.write(
                            write_and_resolve_expr(
                                sdfg, memlet, nc, out_local_name,
                                in_local_name), sdfg, state_id, node)
                    else:
                        result.write(
                            "%s.write(%s);\n" % (out_local_name,
                                                 in_local_name),
                            sdfg,
                            state_id,
                            node,
                        )
            # Dispatch array-to-array outgoing copies here
            elif isinstance(node, nodes.AccessNode):
                if dst_node != node and not isinstance(dst_node,
                                                       nodes.Tasklet):
                    dispatcher.dispatch_copy(
                        node,
                        dst_node,
                        edge,
                        sdfg,
                        dfg,
                        state_id,
                        function_stream,
                        result,
                    )

    def memlet_view_ctor(self, sdfg, memlet, is_output):
        memlet_params = []

        memlet_name = memlet.data
        def_type = self._dispatcher.defined_vars.get(memlet_name)

        if def_type == DefinedType.Pointer:
            memlet_expr = memlet_name  # Common case
        elif def_type == DefinedType.Scalar or def_type == DefinedType.ScalarView:
            memlet_expr = "&" + memlet_name
        elif def_type == DefinedType.ArrayView:
            memlet_expr = memlet_name + ".ptr()"
        else:
            raise TypeError("Unsupported connector type {}".format(def_type))

        if isinstance(memlet.subset, subsets.Indices):

            # FIXME: _packed_types influences how this offset is
            # generated from the FPGA codegen. We should find a nicer solution.
            if self._packed_types is True:
                offset = cpp_array_expr(
                    sdfg, memlet, False, packed_veclen=memlet.veclen)
            else:
                offset = cpp_array_expr(sdfg, memlet, False)

            # Compute address
            memlet_params.append(memlet_expr + " + " + offset)
            dims = 0

        else:

            if isinstance(memlet.subset, subsets.Range):

                dims = len(memlet.subset.ranges)

                # FIXME: _packed_types influences how this offset is
                # generated from the FPGA codegen. We should find a nicer
                # solution.
                if self._packed_types is True:
                    offset = cpp_offset_expr(
                        sdfg.arrays[memlet.data],
                        memlet.subset,
                        packed_veclen=memlet.veclen,
                    )
                else:
                    offset = cpp_offset_expr(sdfg.arrays[memlet.data],
                                             memlet.subset)
                if offset == "0":
                    memlet_params.append(memlet_expr)
                else:
                    if def_type not in [
                            DefinedType.Pointer, DefinedType.ArrayView
                    ]:
                        raise dace.codegen.codegen.CodegenError(
                            "Cannot offset address of connector {} of type {}".
                            format(memlet_name, def_type))
                    memlet_params.append(memlet_expr + " + " + offset)

                # Dimensions to remove from view (due to having one value)
                indexdims = []

                # Figure out dimensions for scalar version
                for dim, (rb, re, rs) in enumerate(memlet.subset.ranges):
                    try:
                        if (re - rb) == 0:
                            indexdims.append(dim)
                    except TypeError:  # cannot determine truth value of Relational
                        pass

                # Remove index (one scalar) dimensions
                dims -= len(indexdims)

                if dims > 0:
                    strides = memlet.subset.absolute_strides(
                        sdfg.arrays[memlet.data].strides)
                    # Filter out index dims
                    strides = [
                        s for i, s in enumerate(strides) if i not in indexdims
                    ]
                    # FIXME: _packed_types influences how this offset is
                    # generated from the FPGA codegen. We should find a nicer
                    # solution.
                    if self._packed_types and memlet.veclen > 1:
                        for i in range(len(strides) - 1):
                            strides[i] /= memlet.veclen
                    memlet_params.extend(sym2cpp(strides))
                    dims = memlet.subset.data_dims()

            else:
                raise RuntimeError(
                    'Memlet type "%s" not implemented' % memlet.subset)

        if memlet.num_accesses == 1:
            num_accesses_str = "1"
        else:  # symbolic.issymbolic(memlet.num_accesses, sdfg.constants):
            num_accesses_str = "dace::NA_RUNTIME"

        return "dace::ArrayView%s<%s, %d, %s, %s> (%s)" % (
            "Out" if is_output else "In",
            sdfg.arrays[memlet.data].dtype.ctype,
            dims,
            sym2cpp(memlet.veclen),
            num_accesses_str,
            ", ".join(memlet_params),
        )

    def memlet_definition(self, sdfg, memlet, output, local_name):
        result = ("auto __%s = " % local_name + self.memlet_ctor(
            sdfg, memlet, output) + ";\n")

        # Allocate variable type
        memlet_type = "dace::vec<%s, %s>" % (
            sdfg.arrays[memlet.data].dtype.ctype,
            sym2cpp(memlet.veclen),
        )

        var_type = self._dispatcher.defined_vars.get(memlet.data)

        # ** Concerning aligned vs. non-aligned values:
        # We prefer aligned values, so in every case where we are assigning to
        # a local _value_, we explicitly assign to an aligned type
        # (memlet_type). In all other cases, where we need either a pointer or
        # a reference, typically due to variable number of accesses, we have to
        # use the underlying type of the ArrayView, be it aligned or unaligned,
        # to avoid runtime crashes. We use auto for this, so the ArrayView can
        # return whatever it supports.

        if var_type == DefinedType.Scalar:
            if memlet.num_accesses == 1:
                if not output:
                    # We can pre-read the value
                    result += "{} {} = __{}.val<{}>();".format(
                        memlet_type, local_name, local_name, memlet.veclen)
                else:
                    # The value will be written during the tasklet, and will be
                    # automatically written out after
                    result += "{} {};".format(memlet_type, local_name)
                self._dispatcher.defined_vars.add(local_name,
                                                  DefinedType.Scalar)
            elif memlet.num_accesses == -1:
                if output:
                    # Variable number of writes: get reference to the target of
                    # the view to reflect writes at the data
                    result += "auto &{} = __{}.ref<{}>();".format(
                        local_name, local_name, memlet.veclen)
                else:
                    # Variable number of reads: get a const reference that can
                    # be read if necessary
                    result += "auto const &{} = __{}.ref<{}>();".format(
                        local_name, local_name, memlet.veclen)
                self._dispatcher.defined_vars.add(local_name,
                                                  DefinedType.Scalar)
            else:
                raise dace.codegen.codegen.CodegenError(
                    "Unsupported number of accesses {} for scalar {}".format(
                        memlet.num_accesses, local_name))
        elif var_type == DefinedType.Pointer:
            if memlet.num_accesses == 1:
                if output:
                    result += "{} {};".format(memlet_type, local_name)
                else:
                    result += "{} {} = __{}.val<{}>();".format(
                        memlet_type, local_name, local_name, memlet.veclen)
                self._dispatcher.defined_vars.add(local_name,
                                                  DefinedType.Scalar)
            else:
                if memlet.subset.data_dims() == 0:
                    # Forward ArrayView
                    result += "auto &{} = __{}.ref<{}>();".format(
                        local_name, local_name, memlet.veclen)
                    self._dispatcher.defined_vars.add(local_name,
                                                      DefinedType.Scalar)
                else:
                    result += "auto *{} = __{}.ptr<{}>();".format(
                        local_name, local_name, memlet.veclen)
                    self._dispatcher.defined_vars.add(local_name,
                                                      DefinedType.Pointer)
        elif var_type == DefinedType.Stream or var_type == DefinedType.StreamArray:
            if memlet.num_accesses == 1:
                if output:
                    result += "{} {};".format(memlet_type, local_name)
                else:
                    result += "auto {} = __{}.pop();".format(
                        local_name, local_name)
                self._dispatcher.defined_vars.add(local_name,
                                                  DefinedType.Scalar)
            else:
                # Just forward actions to the underlying object
                result += "auto &{} = __{};".format(local_name, local_name)
                self._dispatcher.defined_vars.add(local_name,
                                                  DefinedType.Stream)
        else:
            raise TypeError("Unknown variable type: {}".format(var_type))

        return result

    def memlet_stream_ctor(self, sdfg, memlet):
        stream = sdfg.arrays[memlet.data]
        dtype = "dace::vec<{}, {}>".format(stream.dtype.ctype,
                                           symbolic.symstr(memlet.veclen))
        return "dace::make_streamview({})".format(memlet.data + (
            "[{}]".format(cpp_offset_expr(stream, memlet.subset))
            if isinstance(stream, dace.data.Stream)
            and stream.is_stream_array() else ""))

    def memlet_ctor(self, sdfg, memlet, is_output):

        def_type = self._dispatcher.defined_vars.get(memlet.data)

        if def_type == DefinedType.Stream or def_type == DefinedType.StreamArray:
            return self.memlet_stream_ctor(sdfg, memlet)

        elif (def_type == DefinedType.Pointer or def_type == DefinedType.Scalar
              or def_type == DefinedType.ScalarView
              or def_type == DefinedType.ArrayView):
            return self.memlet_view_ctor(sdfg, memlet, is_output)

        else:
            raise NotImplementedError(
                "Connector type {} not yet implemented".format(def_type))

    def copy_expr(
            self,
            sdfg,
            dataname,
            memlet,
            offset=None,
            relative_offset=True,
            packed_types=False,
    ):
        datadesc = sdfg.arrays[dataname]
        if relative_offset:
            s = memlet.subset
            o = offset
        else:
            if offset is None:
                s = None
            elif not isinstance(offset, subsets.Subset):
                s = subsets.Indices(offset)
            else:
                s = offset
            o = None
        if s != None:
            offset_cppstr = cpp_offset_expr(
                datadesc, s, o, memlet.veclen if packed_types else 1)
        else:
            offset_cppstr = "0"
        dt = ""

        if memlet.veclen != 1 and not packed_types:
            offset_cppstr = "(%s) / %s" % (offset_cppstr, sym2cpp(
                memlet.veclen))
            dt = "(dace::vec<%s, %s> *)" % (
                datadesc.dtype.ctype,
                sym2cpp(memlet.veclen),
            )

        expr = dataname

        def_type = self._dispatcher.defined_vars.get(dataname)

        add_offset = offset_cppstr != "0"

        if def_type == DefinedType.Pointer:
            return "{}{}{}".format(
                dt, expr, " + {}".format(offset_cppstr) if add_offset else "")

        elif def_type == DefinedType.ArrayView:
            return "{}{}.ptr(){}".format(
                dt, expr, " + {}".format(offset_cppstr) if add_offset else "")

        elif def_type == DefinedType.StreamArray:
            return "{}[{}]".format(expr, offset_cppstr)

        elif (def_type == DefinedType.Scalar
              or def_type == DefinedType.ScalarView
              or def_type == DefinedType.Stream):

            if add_offset:
                raise TypeError(
                    "Tried to offset address of scalar {}: {}".format(
                        dataname, offset_cppstr))

            if def_type == DefinedType.Scalar or def_type == DefinedType.ScalarView:
                return "{}&{}".format(dt, expr)
            else:
                return dataname

        else:
            raise NotImplementedError(
                "copy_expr not implemented "
                "for connector type: {}".format(def_type))

    def memlet_copy_to_absolute_strides(self,
                                        sdfg,
                                        memlet,
                                        src_node,
                                        dst_node,
                                        packed_types=False):
        # Ignore vectorization flag is a hack to accommmodate FPGA behavior,
        # where the pointer type is changed to a vector type, and addresses
        # thus shouldn't take vectorization into account.
        copy_shape = memlet.subset.size()
        copy_shape = [symbolic.overapproximate(s) for s in copy_shape]
        src_nodedesc = src_node.desc(sdfg)
        dst_nodedesc = dst_node.desc(sdfg)

        if memlet.data == src_node.data:
            src_expr = self.copy_expr(
                sdfg, src_node.data, memlet, packed_types=packed_types)
            dst_expr = self.copy_expr(
                sdfg,
                dst_node.data,
                memlet,
                None,
                False,
                packed_types=packed_types)
            if memlet.other_subset is not None:
                dst_expr = self.copy_expr(
                    sdfg,
                    dst_node.data,
                    memlet,
                    memlet.other_subset,
                    False,
                    packed_types=packed_types,
                )
                dst_subset = memlet.other_subset
            else:
                dst_subset = subsets.Range.from_array(dst_nodedesc)
            src_subset = memlet.subset

        else:
            src_expr = self.copy_expr(
                sdfg,
                src_node.data,
                memlet,
                None,
                False,
                packed_types=packed_types)
            dst_expr = self.copy_expr(
                sdfg, dst_node.data, memlet, packed_types=packed_types)
            if memlet.other_subset is not None:
                src_expr = self.copy_expr(
                    sdfg,
                    src_node.data,
                    memlet,
                    memlet.other_subset,
                    False,
                    packed_types=packed_types,
                )
                src_subset = memlet.other_subset
            else:
                src_subset = subsets.Range.from_array(src_nodedesc)
            dst_subset = memlet.subset

        src_strides = src_subset.absolute_strides(src_nodedesc.strides)
        dst_strides = dst_subset.absolute_strides(dst_nodedesc.strides)

        # Try to turn into degenerate/strided ND copies
        result = ndcopy_to_strided_copy(
            copy_shape,
            src_nodedesc.strides,
            src_strides,
            dst_nodedesc.strides,
            dst_strides,
            memlet.subset,
            src_subset,
            dst_subset,
        )
        if result is not None:
            copy_shape, src_strides, dst_strides = result
        else:
            # If other_subset is defined, reduce its dimensionality by
            # removing the "empty" dimensions (size = 1) and filter the
            # corresponding strides out
            src_strides = ([
                stride for stride, s in zip(src_strides, src_subset.size())
                if s != 1
            ] + src_strides[len(src_subset):])  # Include tiles
            if not src_strides:
                src_strides = [1]
            dst_strides = ([
                stride for stride, s in zip(dst_strides, dst_subset.size())
                if s != 1
            ] + dst_strides[len(dst_subset):])  # Include tiles
            if not dst_strides:
                dst_strides = [1]
            copy_shape = [s for s in copy_shape if s != 1]
            if not copy_shape:
                copy_shape = [1]

        # Extend copy shape to the largest among the data dimensions,
        # and extend other array with the appropriate strides
        if len(dst_strides) != len(copy_shape) or len(src_strides) != len(
                copy_shape):
            if memlet.data == src_node.data:
                copy_shape, dst_strides = _reshape_strides(
                    src_subset, src_strides, dst_strides, copy_shape)
            elif memlet.data == dst_node.data:
                copy_shape, src_strides = _reshape_strides(
                    dst_subset, dst_strides, src_strides, copy_shape)

        if memlet.veclen != 1:
            int_floor = sp.Function("int_floor")
            src_strides[:-1] = [
                int_floor(s, memlet.veclen) for s in src_strides[:-1]
            ]
            dst_strides[:-1] = [
                int_floor(s, memlet.veclen) for s in dst_strides[:-1]
            ]
            if not packed_types:
                copy_shape[-1] = int_floor(copy_shape[-1], memlet.veclen)

        return copy_shape, src_strides, dst_strides, src_expr, dst_expr

    #########################################################################
    # Dynamically-called node dispatchers

    def _generate_Tasklet(self, sdfg, dfg, state_id, node, function_stream,
                          callsite_stream):
        outer_stream_begin = CodeIOStream()
        outer_stream_end = CodeIOStream()
        inner_stream = CodeIOStream()

        # Add code to init and exit functions
        self._frame._initcode.write(node.code_init, sdfg)
        self._frame._exitcode.write(node.code_exit, sdfg)

        state_dfg = sdfg.nodes()[state_id]

        self._dispatcher.defined_vars.enter_scope(node)

        arrays = set()
        for edge in state_dfg.in_edges(node):
            u = edge.src
            memlet = edge.data

            if edge.dst_conn:  # Not (None or "")
                if edge.dst_conn in arrays:  # Disallow duplicates
                    raise SyntaxError("Duplicates found in memlets")
                # Special case: code->code
                if isinstance(edge.src, nodes.CodeNode):
                    shared_data_name = edge.data.data

                    # Read variable from shared storage
                    inner_stream.write(
                        "const dace::vec<%s, %s>& %s = %s;" % (
                            sdfg.arrays[memlet.data].dtype.ctype,
                            sym2cpp(memlet.veclen),
                            edge.dst_conn,
                            shared_data_name,
                        ),
                        sdfg,
                        state_id,
                        [edge.src, edge.dst],
                    )
                    self._dispatcher.defined_vars.add(edge.dst_conn,
                                                      DefinedType.Scalar)

                else:
                    src_node = find_input_arraynode(state_dfg, edge)

                    self._dispatcher.dispatch_copy(
                        src_node,
                        node,
                        edge,
                        sdfg,
                        state_dfg,
                        state_id,
                        function_stream,
                        inner_stream,
                    )

                # Also define variables in the C++ unparser scope
                self._locals.define(edge.dst_conn, -1, self._ldepth + 1,
                                    sdfg.arrays[memlet.data].dtype.ctype)
                arrays.add(edge.dst_conn)

        inner_stream.write("\n", sdfg, state_id, node)

        # Use outgoing edges to preallocate output local vars
        # in two stages: first we preallocate for data<->code cases,
        # followed by code<->code
        tasklet_out_connectors = set()
        for edge in state_dfg.out_edges(node):
            if isinstance(edge.dst, nodes.CodeNode):
                # Handling this in a separate pass just below
                continue

            if edge.src_conn:
                if edge.src_conn in tasklet_out_connectors:  # Disallow duplicates
                    continue
                else:
                    dst_node = find_output_arraynode(state_dfg, edge)

                    self._dispatcher.dispatch_copy(
                        node,
                        dst_node,
                        edge,
                        sdfg,
                        state_dfg,
                        state_id,
                        function_stream,
                        inner_stream,
                    )

                # Also define variables in the C++ unparser scope
                self._locals.define(edge.src_conn, -1, self._ldepth + 1,
                                    sdfg.arrays[edge.data.data].dtype.ctype)
                tasklet_out_connectors.add(edge.src_conn)

        for edge in state_dfg.out_edges(node):
            # Special case: code->code
            if edge.src_conn is None:
                continue
            elif (isinstance(edge.dst, nodes.CodeNode)
                  and edge.src_conn not in tasklet_out_connectors):
                memlet = edge.data
                
                # Generate register definitions for inter-tasklet memlets
                local_name = edge.data.data
                # Allocate variable type
                code = "dace::vec<%s, %s> %s;" % (
                    sdfg.arrays[edge.data.data].dtype.ctype,
                    sym2cpp(edge.data.veclen),
                    local_name,
                )
                outer_stream_begin.write(code, sdfg, state_id, [edge.src, edge.dst])
                arg_type = sdfg.arrays[edge.data.data]
                if (isinstance(arg_type, dace.data.Scalar)
                        or isinstance(arg_type, dace.dtypes.typeclass)):
                    self._dispatcher.defined_vars.add(
                        local_name, DefinedType.Scalar, ancestor=1)
                elif isinstance(arg_type, dace.data.Array):
                    self._dispatcher.defined_vars.add(
                        local_name, DefinedType.Pointer, ancestor=1)
                elif isinstance(arg_type, dace.data.Stream):
                    if arg_type.is_stream_array():
                        self._dispatcher.defined_vars.add(
                            local_name, DefinedType.StreamArray, ancestor=1)
                    else:
                        self._dispatcher.defined_vars.add(
                            local_name, DefinedType.Stream, ancestor=1)
                else:
                    raise TypeError("Unrecognized argument type: {}".format(
                        type(arg_type).__name__))

                inner_stream.write(
                    "dace::vec<%s, %s> %s;" % (
                        sdfg.arrays[memlet.data].dtype.ctype,
                        sym2cpp(memlet.veclen),
                        edge.src_conn,
                    ),
                    sdfg,
                    state_id,
                    [edge.src, edge.dst],
                )
                tasklet_out_connectors.add(edge.src_conn)
                self._dispatcher.defined_vars.add(edge.src_conn,
                                                  DefinedType.Scalar)
                self._locals.define(edge.src_conn, -1, self._ldepth + 1,
                                    sdfg.arrays[memlet.data].dtype.ctype)
                locals_defined = True

        # Instrumentation: Pre-tasklet
        instr = self._dispatcher.instrumentation[node.instrument]
        if instr is not None:
            instr.on_node_begin(sdfg, state_dfg, node, outer_stream_begin,
                                inner_stream, function_stream)

        inner_stream.write("\n    ///////////////////\n", sdfg, state_id, node)

        unparse_tasklet(
            sdfg,
            state_id,
            dfg,
            node,
            function_stream,
            inner_stream,
            self._locals,
            self._ldepth,
        )

        inner_stream.write("    ///////////////////\n\n", sdfg, state_id, node)

        # Process outgoing memlets
        self.process_out_memlets(
            sdfg,
            state_id,
            node,
            state_dfg,
            self._dispatcher,
            inner_stream,
            True,
            function_stream,
        )

        # Instrumentation: Post-tasklet
        if instr is not None:
            instr.on_node_end(sdfg, state_dfg, node, outer_stream_end,
                              inner_stream, function_stream)

        callsite_stream.write(outer_stream_begin.getvalue(), sdfg, state_id,
                              node)
        callsite_stream.write("{\n", sdfg, state_id, node)
        callsite_stream.write(inner_stream.getvalue(), sdfg, state_id, node)
        callsite_stream.write("}\n", sdfg, state_id, node)
        callsite_stream.write(outer_stream_end.getvalue(), sdfg, state_id,
                              node)

        self._dispatcher.defined_vars.exit_scope(node)

    def _generate_EmptyTasklet(self, sdfg, dfg, state_id, node,
                               function_stream, callsite_stream):
        self._generate_Tasklet(sdfg, dfg, state_id, node, function_stream,
                               callsite_stream)

    def _generate_NestedSDFG(
            self,
            sdfg,
            dfg: ScopeSubgraphView,
            state_id,
            node,
            function_stream: CodeIOStream,
            callsite_stream: CodeIOStream,
    ):

        self._dispatcher.defined_vars.enter_scope(sdfg)

        # If SDFG parent is not set, set it
        state_dfg = sdfg.nodes()[state_id]
        node.sdfg.parent = state_dfg
        node.sdfg._parent_sdfg = sdfg

        # Connectors that are both input and output share the same name
        inout = set(node.in_connectors & node.out_connectors)

        # Take care of nested SDFG I/O
        for _, _, _, vconn, in_memlet in state_dfg.in_edges(node):
<<<<<<< HEAD
            if in_memlet.data is not None:
                callsite_stream.write(
                    self.memlet_definition(sdfg, in_memlet, False, vconn),
                    sdfg, state_id, node)
=======
            if vconn in inout:
                continue
            callsite_stream.write(
                self.memlet_definition(sdfg, in_memlet, False, vconn),
                sdfg,
                state_id,
                node,
            )
>>>>>>> 47e605a0
        for _, uconn, _, _, out_memlet in state_dfg.out_edges(node):
            if out_memlet.data is not None:
                callsite_stream.write(
                    self.memlet_definition(sdfg, out_memlet, True, uconn),
                    sdfg, state_id, node)

        callsite_stream.write("\n    ///////////////////\n", sdfg, state_id,
                              node)

        sdfg_label = "_%d_%d" % (state_id, dfg.node_id(node))
        # Generate code for internal SDFG
        global_code, local_code, used_targets = self._frame.generate_code(
            node.sdfg, node.schedule, sdfg_label)

        # Write generated code in the proper places (nested SDFG writes
        # location info)
        function_stream.write(global_code)
        callsite_stream.write(local_code)

        callsite_stream.write("    ///////////////////\n\n", sdfg, state_id,
                              node)

        # Process outgoing memlets with the internal SDFG
        self.process_out_memlets(
            sdfg,
            state_id,
            node,
            state_dfg,
            self._dispatcher,
            callsite_stream,
            True,
            function_stream,
        )

        self._dispatcher.defined_vars.exit_scope(sdfg)

    def _generate_MapEntry(
            self,
            sdfg,
            dfg,
            state_id,
            node: nodes.MapEntry,
            function_stream,
            callsite_stream,
    ):
        state_dfg = sdfg.node(state_id)
        map_params = node.map.params
        map_name = "__DACEMAP_" + str(state_id) + "_" + str(dfg.node_id(node))

        result = callsite_stream
        map_header = ""

        # Instrumentation: Pre-scope
        instr = self._dispatcher.instrumentation[node.map.instrument]
        if instr is not None:
            inner_stream = CodeIOStream()
            instr.on_scope_entry(sdfg, state_dfg, node, callsite_stream,
                                 inner_stream, function_stream)

        if node.map.schedule == dtypes.ScheduleType.CPU_Multicore:
            map_header += "#pragma omp parallel for"
            # Loop over outputs, add OpenMP reduction clauses to detected cases
            # TODO: set up register outside loop
            # exit_node = dfg.exit_nodes(node)[0]
            reduction_stmts = []
            # for outedge in dfg.in_edges(exit_node):
            #    if (isinstance(outedge.src, nodes.CodeNode)
            #            and outedge.data.wcr is not None):
            #        redt = operations.detect_reduction_type(outedge.data.wcr)
            #        if redt != dtypes.ReductionType.Custom:
            #            reduction_stmts.append('reduction({typ}:{var})'.format(
            #                typ=_REDUCTION_TYPE_TO_OPENMP[redt],
            #                var=outedge.src_conn))
            #            reduced_variables.append(outedge)

            map_header += " %s\n" % ", ".join(reduction_stmts)

        # TODO: Explicit map unroller
        if node.map.unroll:
            if node.map.schedule == dtypes.ScheduleType.CPU_Multicore:
                raise ValueError("A Multicore CPU map cannot be unrolled (" +
                                 node.map.label + ")")

        constsize = all([
            not symbolic.issymbolic(v, sdfg.constants) for r in node.map.range
            for v in r
        ])

        # Construct (EXCLUSIVE) map range as a list of comma-delimited C++
        # strings.
        maprange_cppstr = [
            "%s, %s, %s" % (sym2cpp(rb), sym2cpp(re + 1), sym2cpp(rs))
            for rb, re, rs in node.map.range
        ]

        # Map flattening
        if node.map.flatten:
            # If the integer set is constant-sized, emit const_int_range
            if constsize:
                # Generate the loop
                result.write(
                    """
typedef dace::const_int_range<{range}> {mapname}_rng;
{map_header}
for (int {mapname}_iter = 0; {mapname}_iter < {mapname}_rng::size; ++{mapname}_iter) {{
                             """.format(
                        range=", ".join(maprange_cppstr),
                        map_header=map_header,
                        mapname=map_name,
                    ),
                    sdfg,
                    state_id,
                    node,
                )

                # Generate the variables
                for ind, var in enumerate(map_params):
                    result.write(
                        ("auto {var} = {mapname}_rng" +
                         "::index_value({mapname}_iter, " + "{ind});").format(
                             ind=ind, var=var, mapname=map_name),
                        sdfg,
                        state_id,
                        node,
                    )
            else:  # Runtime-size integer range set
                # Generate the loop
                result.write(
                    """
auto {mapname}_rng = dace::make_range({tuplerange});
{map_header}
for (int {mapname}_iter = 0; {mapname}_iter < {mapname}_rng.size(); ++{mapname}_iter) {{
                                 """.format(
                        tuplerange=", ".join([
                            "std::make_tuple(%s)" % cppr
                            for cppr in maprange_cppstr
                        ]),
                        map_header=map_header,
                        mapname=map_name,
                    ),
                    sdfg,
                    state_id,
                    node,
                )

                # Generate the variables
                for ind, var in enumerate(map_params):
                    result.write(
                        ("auto {var} = {mapname}_rng" +
                         ".index_value({mapname}_iter, " + "{ind});").format(
                             ind=ind, var=var, mapname=map_name),
                        sdfg,
                        state_id,
                        node,
                    )

        else:  # Nested loops
            result.write(map_header, sdfg, state_id, node)
            for i, r in enumerate(node.map.range):
                # var = '__DACEMAP_%s_%d' % (node.map.label, i)
                var = map_params[i]
                begin, end, skip = r

                if node.map.unroll:
                    result.write("#pragma unroll", sdfg, state_id, node)

                result.write(
                    "for (auto %s = %s; %s < %s; %s += %s) {\n" %
                    (var, sym2cpp(begin), var, sym2cpp(end + 1), var,
                     sym2cpp(skip)),
                    sdfg,
                    state_id,
                    node,
                )

        if instr is not None:
            callsite_stream.write(inner_stream.getvalue())

        # Emit internal transient array allocation
        to_allocate = dace.sdfg.local_transients(sdfg, dfg, node)
        allocated = set()
        for child in dfg.scope_dict(node_to_children=True)[node]:
            if not isinstance(child, nodes.AccessNode):
                continue
            if child.data not in to_allocate or child.data in allocated:
                continue
            allocated.add(child.data)
            self._dispatcher.dispatch_allocate(sdfg, dfg, state_id, child,
                                               None, result)
            self._dispatcher.dispatch_initialize(sdfg, dfg, state_id, child,
                                                 None, result)

        # # Generate register definitions for inter-tasklet memlets
        # scope_dict = dfg.scope_dict()
        # for edge in dfg.edges():
        #     # Only interested in edges within current scope
        #     if scope_dict[edge.src] != node or scope_dict[edge.dst] != node:
        #         continue
        #     if isinstance(edge.src, nodes.CodeNode) and isinstance(
        #             edge.dst, nodes.CodeNode):
        #         local_name = edge.data.data
        #         # Allocate variable type
        #         code = "dace::vec<%s, %s> %s;" % (
        #             sdfg.arrays[edge.data.data].dtype.ctype,
        #             sym2cpp(edge.data.veclen),
        #             local_name,
        #         )
        #         result.write(code, sdfg, state_id, [edge.src, edge.dst])
        #         arg_type = sdfg.arrays[edge.data.data]
        #         if (isinstance(arg_type, dace.data.Scalar)
        #                 or isinstance(arg_type, dace.dtypes.typeclass)):
        #             self._dispatcher.defined_vars.add(local_name,
        #                                               DefinedType.Scalar)
        #         elif isinstance(arg_type, dace.data.Array):
        #             self._dispatcher.defined_vars.add(local_name,
        #                                               DefinedType.Pointer)
        #         elif isinstance(arg_type, dace.data.Stream):
        #             if arg_type.is_stream_array():
        #                 self._dispatcher.defined_vars.add(
        #                     local_name, DefinedType.StreamArray)
        #             else:
        #                 self._dispatcher.defined_vars.add(
        #                     local_name, DefinedType.Stream)
        #         else:
        #             raise TypeError("Unrecognized argument type: {}".format(
        #                 type(arg_type).__name__))

    def _generate_MapExit(self, sdfg, dfg, state_id, node, function_stream,
                          callsite_stream):
        result = callsite_stream

        # Obtain start of map
        scope_dict = dfg.scope_dict()
        map_node = scope_dict[node]
        state_dfg = sdfg.node(state_id)

        if map_node is None:
            raise ValueError("Exit node " + str(node.map.label) +
                             " is not dominated by a scope entry node")

        # Emit internal transient array deallocation
        to_allocate = dace.sdfg.local_transients(sdfg, dfg, map_node)
        deallocated = set()
        for child in dfg.scope_dict(node_to_children=True)[map_node]:
            if not isinstance(child, nodes.AccessNode):
                continue
            if child.data not in to_allocate or child.data in deallocated:
                continue
            deallocated.add(child.data)
            self._dispatcher.dispatch_deallocate(sdfg, dfg, state_id, child,
                                                 None, result)

        # Instrumentation: Post-scope
        instr = self._dispatcher.instrumentation[node.map.instrument]
        if instr is not None and not is_devicelevel(sdfg, state_dfg, node):
            outer_stream = CodeIOStream()
            instr.on_scope_exit(sdfg, state_dfg, node, outer_stream,
                                callsite_stream, function_stream)
        else:
            outer_stream = None

        # Map flattening
        if map_node.map.flatten:
            result.write("}", sdfg, state_id, node)
        else:
            for i, r in enumerate(map_node.map.range):
                result.write("}", sdfg, state_id, node)

        if outer_stream is not None:
            result.write(outer_stream.getvalue())

    def _generate_ConsumeEntry(
            self,
            sdfg,
            dfg,
            state_id,
            node: nodes.MapEntry,
            function_stream,
            callsite_stream,
    ):
        result = callsite_stream

        constsize = all([
            not symbolic.issymbolic(v, sdfg.constants) for r in node.map.range
            for v in r
        ])
        state_dfg = sdfg.nodes()[state_id]

        input_sedge = next(
            e for e in state_dfg.in_edges(node) if e.dst_conn == "IN_stream")
        output_sedge = next(
            e for e in state_dfg.out_edges(node) if e.src_conn == "OUT_stream")
        input_stream = state_dfg.memlet_path(input_sedge)[0].src
        input_streamdesc = input_stream.desc(sdfg)

        # Take chunks into account
        if node.consume.chunksize == 1:
            chunk = "const %s& %s" % (
                input_streamdesc.dtype.ctype,
                node.consume.label + "_element",
            )
            self._dispatcher.defined_vars.add(node.consume.label + "_element",
                                              DefinedType.Scalar)
        else:
            chunk = "const %s *%s, size_t %s" % (
                input_streamdesc.dtype.ctype,
                node.consume.label + "_elements",
                node.consume.label + "_numelems",
            )
            self._dispatcher.defined_vars.add(node.consume.label + "_elements",
                                              DefinedType.Pointer)
            self._dispatcher.defined_vars.add(node.consume.label + "_numelems",
                                              DefinedType.Scalar)

        # Take quiescence condition into account
        if node.consume.condition is not None:
            condition_string = "[&]() { return %s; }, " % cppunparse.cppunparse(
                node.consume.condition, False)
        else:
            condition_string = ""

        # Instrumentation: Post-scope
        instr = self._dispatcher.instrumentation[node.consume.instrument]
        if instr is not None:
            inner_stream = CodeIOStream()
            instr.on_scope_entry(sdfg, state_dfg, node, callsite_stream,
                                 inner_stream, function_stream)

        result.write(
            "dace::Consume<{chunksz}>::template consume{cond}({stream_in}, "
            "{num_pes}, {condition}"
            "[&](int {pe_index}, {element_or_chunk}) {{".format(
                chunksz=node.consume.chunksize,
                cond="" if node.consume.condition is None else "_cond",
                condition=condition_string,
                stream_in=input_stream.data,  # TODO: stream arrays
                element_or_chunk=chunk,
                num_pes=sym2cpp(node.consume.num_pes),
                pe_index=node.consume.pe_index,
            ),
            sdfg,
            state_id,
            node,
        )

        # Since consume is an alias node, we create an actual array for the
        # consumed element and modify the outgoing memlet path ("OUT_stream")
        # TODO: do this before getting to the codegen
        if node.consume.chunksize == 1:
            consumed_element = sdfg.add_scalar(
                node.consume.label + "_element",
                input_streamdesc.dtype,
                transient=True,
                storage=dtypes.StorageType.Register)
            ce_node = nodes.AccessNode(node.consume.label + '_element',
                                       dtypes.AccessType.ReadOnly)
        else:
            consumed_element = sdfg.add_array(
                node.consume.label + '_elements', [node.consume.chunksize],
                input_streamdesc.dtype,
                transient=True,
                storage=dtypes.StorageType.Register)
            ce_node = nodes.AccessNode(node.consume.label + '_elements',
                                       dtypes.AccessType.ReadOnly)
        state_dfg.add_node(ce_node)
        out_memlet_path = state_dfg.memlet_path(output_sedge)
        state_dfg.remove_edge(out_memlet_path[0])
        state_dfg.add_edge(
            out_memlet_path[0].src,
            out_memlet_path[0].src_conn,
            ce_node,
            None,
            mmlt.Memlet.from_array(ce_node.data, ce_node.desc(sdfg)),
        )
        state_dfg.add_edge(
            ce_node,
            None,
            out_memlet_path[0].dst,
            out_memlet_path[0].dst_conn,
            mmlt.Memlet.from_array(ce_node.data, ce_node.desc(sdfg)),
        )
        for e in out_memlet_path[1:]:
            e.data.data = ce_node.data
        ## END of SDFG-rewriting code

        # Internal instrumentation code
        if instr is not None:
            result.write(inner_stream.getvalue())

        # Emit internal transient array allocation
        to_allocate = dace.sdfg.local_transients(sdfg, dfg, node)
        allocated = set()
        for child in dfg.scope_dict(node_to_children=True)[node]:
            if not isinstance(child, nodes.AccessNode):
                continue
            if child.data not in to_allocate or child.data in allocated:
                continue
            allocated.add(child.data)
            self._dispatcher.dispatch_allocate(sdfg, dfg, state_id, child,
                                               None, result)
            self._dispatcher.dispatch_initialize(sdfg, dfg, state_id, child,
                                                 None, result)

            # Generate register definitions for inter-tasklet memlets
            scope_dict = dfg.scope_dict()
            for edge in dfg.edges():
                # Only interested in edges within current scope
                if scope_dict[edge.src] != node or scope_dict[edge.dst] != node:
                    continue
                if (isinstance(edge.src, nodes.CodeNode)
                        and isinstance(edge.dst, nodes.CodeNode)):
                    local_name = edge.data.data
                    # Allocate variable type
                    code = 'dace::vec<%s, %s> %s;' % (
                        sdfg.arrays[edge.data.data].dtype.ctype,
                        sym2cpp(edge.data.veclen), local_name)
                    result.write(code, sdfg, state_id, [edge.src, edge.dst])
                    self._dispatcher.defined_vars.add(local_name,
                                                      DefinedType.Scalar)

    def _generate_ConsumeExit(self, sdfg, dfg, state_id, node, function_stream,
                              callsite_stream):
        result = callsite_stream

        # Obtain start of map
        scope_dict = dfg.scope_dict()
        entry_node = scope_dict[node]
        state_dfg = sdfg.node(state_id)

        if entry_node is None:
            raise ValueError("Exit node " + str(node.consume.label) +
                             " is not dominated by a scope entry node")

        # Emit internal transient array deallocation
        to_allocate = dace.sdfg.local_transients(sdfg, dfg, entry_node)
        deallocated = set()
        for child in dfg.scope_dict(node_to_children=True)[entry_node]:
            if not isinstance(child, nodes.AccessNode):
                continue
            if child.data not in to_allocate or child.data in deallocated:
                continue
            deallocated.add(child.data)
            self._dispatcher.dispatch_deallocate(sdfg, dfg, state_id, child,
                                                 None, result)

        # Instrumentation: Post-scope
        instr = self._dispatcher.instrumentation[node.consume.instrument]
        if instr is not None:
            outer_stream = CodeIOStream()
            instr.on_scope_exit(sdfg, state_dfg, node, outer_stream,
                                callsite_stream, function_stream)

        result.write("});", sdfg, state_id, node)

        if instr is not None:
            result.write(outer_stream.getvalue())

    def _generate_Reduce(self, sdfg, dfg, state_id, node, function_stream,
                         callsite_stream):
        # Try to autodetect reduction type
        redtype = operations.detect_reduction_type(node.wcr)

        loop_header = ""

        if node.schedule == dtypes.ScheduleType.CPU_Multicore:
            loop_header += "#pragma omp parallel for"

        end_braces = 0

        axes = node.axes
        state_dfg = sdfg.nodes()[state_id]
        input_memlet = state_dfg.in_edges(node)[0].data
        output_edge = state_dfg.out_edges(node)[0]
        output_memlet = output_edge.data

        output_type = "dace::vec<%s, %s>" % (
            sdfg.arrays[output_memlet.data].dtype.ctype,
            output_memlet.veclen,
        )

        # If axes were not defined, use all input dimensions
        input_dims = input_memlet.subset.dims()
        output_dims = output_memlet.subset.data_dims()
        if axes is None:
            axes = tuple(range(input_dims))

        # Obtain variable names per output and reduction axis
        axis_vars = []
        octr = 0
        for d in range(input_dims):
            if d in axes:
                axis_vars.append("__i%d" % d)
            else:
                axis_vars.append("__o%d" % octr)
                octr += 1

        # Instrumentation: Post-scope
        instr = self._dispatcher.instrumentation[node.instrument]
        if instr is not None:
            inner_stream = CodeIOStream()
            instr.on_node_begin(sdfg, state_dfg, node, callsite_stream,
                                inner_stream, function_stream)

        # Write OpenMP loop pragma if there are output dimensions
        if output_dims > 0:
            callsite_stream.write(loop_header, sdfg, state_id, node)

        # Generate outer loops
        output_subset = output_memlet.subset
        for axis in range(output_dims):
            callsite_stream.write(
                "for (int {var} = {begin}; {var} < {end}; {var} += {skip}) {{".
                format(
                    var="__o%d" % axis,
                    begin=output_subset[axis][0],
                    end=output_subset[axis][1] + 1,
                    skip=output_subset[axis][2],
                ),
                sdfg,
                state_id,
                node,
            )

            end_braces += 1

        use_tmpout = False
        if len(axes) == input_dims:
            # Add OpenMP reduction clause if reducing all axes
            if (redtype != dtypes.ReductionType.Custom
                    and node.schedule == dtypes.ScheduleType.CPU_Multicore):
                loop_header += " reduction(%s: __tmpout)" % (
                    _REDUCTION_TYPE_TO_OPENMP[redtype])

            # Output initialization
            identity = ""
            if node.identity is not None:
                identity = " = %s" % sym2cpp(node.identity)
            callsite_stream.write(
                "{\n%s __tmpout%s;" % (output_type, identity), sdfg, state_id,
                node)
            callsite_stream.write(loop_header, sdfg, state_id, node)
            end_braces += 1
            use_tmpout = True

        # Instrumentation: internal part
        if instr is not None:
            callsite_stream.write(inner_stream.getvalue())

        # Generate inner loops (reducing)
        input_subset = input_memlet.subset
        for axis in axes:
            callsite_stream.write(
                "for (int {var} = {begin}; {var} < {end}; {var} += {skip}) {{".
                format(
                    var="__i%d" % axis,
                    begin=input_subset[axis][0],
                    end=input_subset[axis][1] + 1,
                    skip=input_subset[axis][2],
                ),
                sdfg,
                state_id,
                node,
            )
            end_braces += 1

        # Generate reduction code
        credtype = "dace::ReductionType::" + str(
            redtype)[str(redtype).find(".") + 1:]

        # Use index expressions
        outvar = ("__tmpout" if use_tmpout else cpp_array_expr(
            sdfg,
            output_memlet,
            offset=["__o%d" % i for i in range(output_dims)],
            relative_offset=False,
        ))
        invar = cpp_array_expr(
            sdfg, input_memlet, offset=axis_vars, relative_offset=False)

        if redtype != dtypes.ReductionType.Custom:
            callsite_stream.write(
                "dace::wcr_fixed<%s, %s>::reduce_atomic(&%s, %s);" %
                (credtype, output_type, outvar, invar),
                sdfg,
                state_id,
                node,
            )  # cpp_array_expr(), cpp_array_expr()
        else:
            callsite_stream.write(
                'dace::wcr_custom<%s>::template reduce_atomic(%s, &%s, %s);' %
                (output_type, unparse_cr(sdfg, node.wcr), outvar, invar), sdfg,
                state_id, node)  #cpp_array_expr(), cpp_array_expr()

        #############################################################
        # Generate closing braces
        for i in range(end_braces):
            if i == len(axes):
                # Instrumentation: post-scope
                if instr is not None:
                    outer_stream = CodeIOStream()
                    instr.on_node_end(sdfg, state_dfg, node, outer_stream,
                                      callsite_stream, function_stream)

            # Store back tmpout into the true output
            if i == end_braces - 1 and use_tmpout:
                callsite_stream.write(
                    "%s = __tmpout;" % cpp_array_expr(sdfg, output_memlet),
                    sdfg,
                    state_id,
                    node,
                )

            callsite_stream.write("}", sdfg, state_id, node)

        if instr is not None:
            callsite_stream.write(outer_stream.getvalue())

    def _generate_AccessNode(self, sdfg, dfg, state_id, node, function_stream,
                             callsite_stream):
        state_dfg = sdfg.nodes()[state_id]

        if node not in state_dfg.sink_nodes():
            # NOTE: sink nodes are synchronized at the end of a state
            presynchronize_streams(sdfg, state_dfg, state_id, node,
                                   callsite_stream)

        sdict = state_dfg.scope_dict()
        for edge in state_dfg.in_edges(node):
            predecessor, _, _, _, memlet = edge
            if memlet.data is None:
                continue  # If the edge has to be skipped

            # Determines if this path ends here or has a definite source (array) node
            memlet_path = state_dfg.memlet_path(edge)
            if memlet_path[-1].dst == node:
                src_node = memlet_path[0].src
                # Only generate code in case this is the innermost scope
                # (copies are generated at the inner scope, where both arrays exist)
                if (scope_contains_scope(sdict, src_node, node)
                        and sdict[src_node] != sdict[node]):
                    self._dispatcher.dispatch_copy(
                        src_node,
                        node,
                        edge,
                        sdfg,
                        dfg,
                        state_id,
                        function_stream,
                        callsite_stream,
                    )

        # Process outgoing memlets (array-to-array write should be emitted
        # from the first leading edge out of the array)
        self.process_out_memlets(
            sdfg,
            state_id,
            node,
            state_dfg,
            self._dispatcher,
            callsite_stream,
            False,
            function_stream,
        )


########################################################################
########################################################################
########################################################################
########################################################################
# Helper functions and classes


def _reshape_strides(subset, strides, original_strides, copy_shape):
    """ Helper function that reshapes a shape to the given strides. """
    # TODO(later): Address original strides in the computation of the
    #              result strides.
    original_copy_shape = subset.size()
    dims = len(copy_shape)

    reduced_tile_sizes = [
        ts for ts, s in zip(subset.tile_sizes, original_copy_shape) if s != 1
    ]

    reshaped_copy = copy_shape + [ts for ts in subset.tile_sizes if ts != 1]
    reshaped_copy[:len(copy_shape)] = [
        s / ts for s, ts in zip(copy_shape, reduced_tile_sizes)
    ]

    new_strides = [0] * len(reshaped_copy)
    elements_remaining = functools.reduce(sp.mul.Mul, copy_shape, 1)
    tiledim = 0
    for i in range(len(copy_shape)):
        new_strides[i] = elements_remaining / reshaped_copy[i]
        elements_remaining = new_strides[i]
        if reduced_tile_sizes[i] != 1:
            new_strides[dims + tiledim] = (
                elements_remaining / reshaped_copy[dims + tiledim])
            elements_remaining = new_strides[dims + tiledim]
            tiledim += 1

    return reshaped_copy, new_strides


def ndcopy_to_strided_copy(
        copy_shape,
        src_shape,
        src_strides,
        dst_shape,
        dst_strides,
        subset,
        src_subset,
        dst_subset,
):
    """ Detects situations where an N-dimensional copy can be degenerated into
        a (faster) 1D copy or 2D strided copy. Returns new copy
        dimensions and offsets to emulate the requested copy.

        @return: a 3-tuple: copy_shape, src_strides, dst_strides
    """
    dims = len(copy_shape)

    # Cannot degenerate tiled copies
    if any(ts != 1 for ts in subset.tile_sizes):
        return None

    # If the copy is contiguous, the difference between the first and last
    # pointers should be the shape of the copy
    first_src_index = src_subset.at([0] * src_subset.dims(), src_shape)
    first_dst_index = dst_subset.at([0] * dst_subset.dims(), dst_shape)
    last_src_index = src_subset.at([d - 1 for d in src_subset.size()],
                                   src_shape)
    last_dst_index = dst_subset.at([d - 1 for d in dst_subset.size()],
                                   dst_shape)
    copy_length = functools.reduce(lambda x, y: x * y, copy_shape)
    src_copylen = last_src_index - first_src_index + 1
    dst_copylen = last_dst_index - first_dst_index + 1
    if (tuple(copy_shape) == tuple(src_shape)
            and tuple(copy_shape) == tuple(dst_shape)) or (
                src_copylen == copy_length and dst_copylen == copy_length):
        # Emit 1D copy of the whole array
        copy_shape = [functools.reduce(lambda x, y: x * y, copy_shape)]
        return copy_shape, [1], [1]
    # 1D strided copy
    elif sum([0 if c == 1 else 1 for c in copy_shape]) == 1:
        # Find the copied dimension:
        # In copy shape
        copydim = next(i for i, c in enumerate(copy_shape) if c != 1)

        # In source strides
        if len(copy_shape) == len(src_shape):
            srcdim = copydim
        else:
            srcdim = next(i for i, c in enumerate(src_shape) if c != 1)

        # In destination strides
        if len(copy_shape) == len(dst_shape):
            dstdim = copydim
        else:
            dstdim = next(i for i, c in enumerate(dst_shape) if c != 1)

        # Return new copy
        return [copy_shape[copydim]], [src_strides[srcdim]], [
            dst_strides[dstdim]
        ]
    else:
        return None


def ndslice_cpp(slice, dims, rowmajor=True):
    result = StringIO()

    if len(slice) == 0:  # Scalar
        return "0"

    for i, d in enumerate(slice):
        if isinstance(d, tuple):
            raise SyntaxError(
                "CPU backend does not yet support ranges as inputs/outputs")

        # TODO(later): Use access order

        result.write(sym2cpp(d))

        # If not last
        if i < len(slice) - 1:
            strdims = [str(dim) for dim in dims[i + 1:]]
            result.write(
                "*%s + " % "*".join(strdims))  # Multiply by leading dimensions

    return result.getvalue()


def cpp_offset_expr(d: data.Data,
                    subset_in: subsets.Subset,
                    offset=None,
                    packed_veclen=1):
    """ Creates a C++ expression that can be added to a pointer in order
        to offset it to the beginning of the given subset and offset.
        @param d: The data structure to use for sizes/strides.
        @param subset: The subset to offset by.
        @param offset: An additional list of offsets or a Subset object
        @param packed_veclen: If packed types are targeted, specifies the
                              vector length that the final offset should be 
                              divided by.
        @return: A string in C++ syntax with the correct offset
    """
    subset = copy.deepcopy(subset_in)

    # Offset according to parameters
    if offset is not None:
        if isinstance(offset, subsets.Subset):
            subset.offset(offset, False)
        else:
            subset.offset(subsets.Indices(offset), False)

    # Then, offset according to array
    subset.offset(subsets.Indices(d.offset), False)

    # Obtain start range from offsetted subset
    slice = [0] * len(d.strides)  # subset.min_element()

    index = subset.at(slice, d.strides)
    if packed_veclen > 1:
        index /= packed_veclen

    return sym2cpp(index)


def cpp_array_expr(sdfg,
                   memlet,
                   with_brackets=True,
                   offset=None,
                   relative_offset=True,
                   packed_veclen=1):
    """ Converts an Indices/Range object to a C++ array access string. """
    s = memlet.subset if relative_offset else subsets.Indices(offset)
    o = offset if relative_offset else None
    offset_cppstr = cpp_offset_expr(sdfg.arrays[memlet.data], s, o,
                                    packed_veclen)

    if with_brackets:
        return "%s[%s]" % (memlet.data, offset_cppstr)
    else:
        return offset_cppstr


def write_and_resolve_expr(sdfg, memlet, nc, outname, inname, indices=None):
    """ Helper function that emits a write_and_resolve call from a memlet. """

    redtype = operations.detect_reduction_type(memlet.wcr)

    nc = "_nc" if nc else ""
    indstr = (", " + indices) if indices is not None else ""

    reduction_tmpl = ""
    custom_reduction = ""

    # Special call for detected reduction types
    if redtype != dtypes.ReductionType.Custom:
        credtype = "dace::ReductionType::" + str(
            redtype)[str(redtype).find(".") + 1:]
        reduction_tmpl = "<%s>" % credtype
    else:
        custom_reduction = ', %s' % unparse_cr(sdfg, memlet.wcr)

    return "{oname}.write_and_resolve{nc}{tmpl}({iname}{wcr}{ind});".format(
        oname=outname,
        nc=nc,
        tmpl=reduction_tmpl,
        iname=inname,
        wcr=custom_reduction,
        ind=indstr,
    )


def is_write_conflicted(dfg, edge, datanode=None):
    """ Detects whether a write-conflict-resolving edge can be emitted without
        using atomics or critical sections. """

    if edge.data.wcr_conflict is not None and not edge.data.wcr_conflict:
        return False

    if edge is None:
        start_node = None
        memlet = None
    else:
        start_node = edge.dst
        memlet = edge.data

    # If it's an entire SDFG, it's probably write-conflicted
    if isinstance(dfg, SDFG):
        if datanode is None:
            return True
        in_edges = find_incoming_edges(datanode, dfg)
        if len(in_edges) != 1:
            return True
        if (isinstance(in_edges[0].src, nodes.ExitNode) and in_edges[0]
                .src.map.schedule == dtypes.ScheduleType.Sequential):
            return False
        return True

    # Traverse memlet path to determine conflicts.
    # If no conflicts will occur, write without atomics
    # (e.g., if the array has been defined in a non-parallel schedule context)
    # TODO: This is not perfect (need to take indices into consideration)
    path = dfg.memlet_path(edge)
    for e in path:
        if (isinstance(e.dst, nodes.ExitNode)
                and e.dst.map.schedule != dtypes.ScheduleType.Sequential):
            return True
        # Should never happen (no such thing as write-conflicting reads)
        if (isinstance(e.src, nodes.EntryNode)
                and e.src.map.schedule != dtypes.ScheduleType.Sequential):
            return True

    return False


class LambdaToFunction(ast.NodeTransformer):
    def visit_Lambda(self, node: ast.Lambda):
        newbody = [ast.Return(value=node.body)]
        newnode = ast.FunctionDef(
            name="_anonymous", args=node.args, body=newbody, decorator_list=[])
        newnode = ast.copy_location(newnode, node)
        return ast.fix_missing_locations(newnode)


def unparse_cr_split(sdfg, wcr_ast):
    """ Parses various types of WCR functions, returning a 2-tuple of body (in
        C++), and a list of arguments. """
    if isinstance(wcr_ast, ast.Lambda):
        # Convert the lambda expression into a function that we can parse
        funcdef = LambdaToFunction().visit(wcr_ast)
        return unparse_cr_split(sdfg, funcdef)
    elif isinstance(wcr_ast, ast.FunctionDef):
        # Process data structure initializers
        sinit = StructInitializer(sdfg)
        body = [sinit.visit(stmt) for stmt in wcr_ast.body]

        # Construct a C++ lambda function out of a function
        args = [n.arg for n in wcr_ast.args.args]
        return cppunparse.cppunparse(body, expr_semicolon=False), args
    elif isinstance(wcr_ast, ast.Module):
        return unparse_cr_split(sdfg, wcr_ast.body[0].value)
    elif isinstance(wcr_ast, str):
        return unparse_cr_split(sdfg, LambdaProperty.from_string(wcr_ast))
    else:
        raise NotImplementedError("INVALID TYPE OF WCR: " +
                                  type(wcr_ast).__name__)


def unparse_cr(sdfg, wcr_ast):
    """ Outputs a C++ version of a conflict resolution lambda. """
    body_cpp, args = unparse_cr_split(sdfg, wcr_ast)

    # Construct a C++ lambda function out of a function
    return '[] (%s) { %s }' % (', '.join('const auto& %s' % a
                                         for a in args), body_cpp)


def unparse_tasklet(sdfg, state_id, dfg, node, function_stream,
                    callsite_stream, locals, ldepth):

    if node.label is None or node.label == "":
        return ""

    state_dfg = sdfg.nodes()[state_id]

    # Not [], "" or None
    if not node.code:
        return ""

    # Not [], "" or None
    if node.code_global:
        if node.language is not dtypes.Language.CPP:
            raise ValueError(
                "Global code only supported for C++ tasklets: got {}".format(
                    node.language))
        function_stream.write(
            type(node).__properties__["code_global"].to_string(
                node.code_global),
            sdfg,
            state_id,
            node,
        )
        function_stream.write("\n", sdfg, state_id, node)

    # If raw C++ code, return the code directly
    if node.language != dtypes.Language.Python:
        # If this code runs on the host and is associated with a CUDA stream,
        # set the stream to a local variable.
        max_streams = int(
            Config.get("compiler", "cuda", "max_concurrent_streams"))
        if (max_streams >= 0 and not is_devicelevel(sdfg, state_dfg, node)
                and hasattr(node, "_cuda_stream")):
            callsite_stream.write(
                'int __dace_current_stream_id = %d;\ncudaStream_t __dace_current_stream = dace::cuda::__streams[__dace_current_stream_id];'
                % node._cuda_stream,
                sdfg,
                state_id,
                node,
            )

        if node.language != dtypes.Language.CPP:
            raise ValueError(
                "Only Python or C++ code supported in CPU codegen, got: {}".
                format(node.language))
        callsite_stream.write(
            type(node).__properties__["code"].to_string(node.code), sdfg,
            state_id, node)

        if hasattr(node, "_cuda_stream") and not is_devicelevel(
                sdfg, state_dfg, node):
            synchronize_streams(sdfg, state_dfg, state_id, node, node,
                                callsite_stream)
        return

    body = node.code

    # Map local names to memlets (for WCR detection)
    memlets = {}
    for edge in state_dfg.all_edges(node):
        u, uconn, v, vconn, memlet = edge
        if u == node:
            memlet_nc = not is_write_conflicted(dfg, edge)
            memlet_wcr = memlet.wcr

            memlets[uconn] = (memlet, memlet_nc, memlet_wcr)
        elif v == node:
            memlets[vconn] = (memlet, False, None)

    callsite_stream.write("// Tasklet code (%s)\n" % node.label, sdfg,
                          state_id, node)
    for stmt in body:
        rk = StructInitializer(sdfg).visit(stmt)
        if isinstance(stmt, ast.Expr):
            rk = DaCeKeywordRemover(sdfg, memlets,
                                    sdfg.constants).visit_TopLevelExpr(stmt)
        else:
            rk = DaCeKeywordRemover(sdfg, memlets, sdfg.constants).visit(stmt)

        if rk is not None:
            # Unparse to C++ and add 'auto' declarations if locals not declared
            result = StringIO()
            cppunparse.CPPUnparser(rk, ldepth + 1, locals, result)
            callsite_stream.write(result.getvalue(), sdfg, state_id, node)


def find_incoming_edges(node, dfg):
    # If it's an entire SDFG, look in each state
    if isinstance(dfg, SDFG):
        result = []
        for state in dfg.nodes():
            result.extend(list(state.in_edges(node)))
        return result
    else:  # If it's one state
        return list(dfg.in_edges(node))


def find_outgoing_edges(node, dfg):
    # If it's an entire SDFG, look in each state
    if isinstance(dfg, SDFG):
        result = []
        for state in dfg.nodes():
            result.extend(list(state.out_edges(node)))
        return result
    else:  # If it's one state
        return list(dfg.out_edges(node))


def sym2cpp(s):
    """ Converts an array of symbolic variables (or one) to C++ strings. """
    if not isinstance(s, list):
        return cppunparse.pyexpr2cpp(symbolic.symstr(s))
    return [cppunparse.pyexpr2cpp(symbolic.symstr(d)) for d in s]


class DaCeKeywordRemover(ExtNodeTransformer):
    """ Removes memlets and other DaCe keywords from a Python AST, and 
        converts array accesses to C++ methods that can be generated.
        
        Used for unparsing Python tasklets into C++ that uses the DaCe 
        runtime.
        
        @note: Assumes that the DaCe syntax is correct (as verified by the
               Python frontend).
    """

    def __init__(self, sdfg, memlets, constants):
        self.sdfg = sdfg
        self.memlets = memlets
        self.constants = constants

    def visit_TopLevelExpr(self, node):
        # This is a DaCe shift, omit it
        if isinstance(node.value, ast.BinOp):
            if isinstance(node.value.op, ast.LShift) or isinstance(
                    node.value.op, ast.RShift):
                return None
        return self.generic_visit(node)

    def visit_AugAssign(self, node):
        if not isinstance(node.target, ast.Subscript):
            return self.generic_visit(node)

        target = rname(node.target)
        if target not in self.memlets:
            return self.generic_visit(node)

        raise SyntaxError("Augmented assignments (e.g. +=) not allowed on " +
                          "array memlets")

    def visit_Assign(self, node):
        target = rname(node.targets[0])
        if target not in self.memlets:
            return self.generic_visit(node)

        memlet, nc, wcr = self.memlets[target]
        value = self.visit(node.value)

        if not isinstance(node.targets[0], ast.Subscript):
            # Dynamic accesses -> every access counts
            try:
                if memlet is not None and memlet.num_accesses < 0:
                    if wcr is not None:
                        newnode = ast.Name(
                            id=write_and_resolve_expr(
                                self.sdfg, memlet, nc, '__' + target,
                                cppunparse.cppunparse(
                                    value, expr_semicolon=False)))
                    else:
                        newnode = ast.Name(id="__%s.write(%s);" % (
                            target,
                            cppunparse.cppunparse(value, expr_semicolon=False),
                        ))

                    return ast.copy_location(newnode, node)
            except TypeError:  # cannot determine truth value of Relational
                pass

            return self.generic_visit(node)

        slice = self.visit(node.targets[0].slice)
        if not isinstance(slice, ast.Index):
            raise NotImplementedError("Range subscripting not implemented")

        if isinstance(slice.value, ast.Tuple):
            subscript = unparse(slice)[1:-1]
        else:
            subscript = unparse(slice)

        if wcr is not None:
            newnode = ast.Name(
                id=write_and_resolve_expr(
                    self.sdfg,
                    memlet,
                    nc,
                    "__" + target,
                    cppunparse.cppunparse(value, expr_semicolon=False),
                    indices=subscript,
                ))
        else:
            newnode = ast.Name(id="__%s.write(%s, %s);" % (
                target,
                cppunparse.cppunparse(value, expr_semicolon=False),
                subscript,
            ))

        return ast.copy_location(newnode, node)

    def visit_Subscript(self, node):
        target = rname(node)
        if target not in self.memlets and target not in self.constants:
            return self.generic_visit(node)

        slice = self.visit(node.slice)
        if not isinstance(slice, ast.Index):
            raise NotImplementedError("Range subscripting not implemented")

        if isinstance(slice.value, ast.Tuple):
            subscript = unparse(slice)[1:-1]
        else:
            subscript = unparse(slice)

        if target in self.constants:
            slice_str = ndslice_cpp(
                subscript.split(", "), self.constants[target].shape)
            newnode = ast.parse("%s[%s]" % (target, slice_str)).body[0].value
        else:
            newnode = ast.parse("__%s(%s)" % (target, subscript)).body[0].value
        return ast.copy_location(newnode, node)

    def visit_Expr(self, node):
        # Check for DaCe function calls
        if isinstance(node.value, ast.Call):
            # Some calls should not be parsed
            if rname(node.value.func) == "define_local":
                return None
            elif rname(node.value.func) == "define_local_scalar":
                return None
            elif rname(node.value.func) == "define_stream":
                return None
            elif rname(node.value.func) == "define_streamarray":
                return None

        return self.generic_visit(node)

    def visit_FunctionDef(self, node):
        # Do not parse internal functions
        return None

    # Replace default modules (e.g., math) with dace::math::
    def visit_Attribute(self, node):
        attrname = rname(node)
        module_name = attrname[:attrname.rfind(".")]
        func_name = attrname[attrname.rfind(".") + 1:]
        if module_name in dtypes._ALLOWED_MODULES:
            cppmodname = dtypes._ALLOWED_MODULES[module_name]
            return ast.copy_location(
                ast.Name(id=(cppmodname + func_name), ctx=ast.Load), node)
        return self.generic_visit(node)


class StructInitializer(ExtNodeTransformer):
    """ Replace struct creation calls with compound literal struct
        initializers in tasklets. """

    def __init__(self, sdfg: SDFG):
        self._structs = {}
        if sdfg is None:
            return

        # Find all struct types in SDFG
        for array in sdfg.arrays.values():
            if array is None or not hasattr(array, "dtype"):
                continue
            if isinstance(array.dtype, dace.dtypes.struct):
                self._structs[array.dtype.name] = array.dtype

    def visit_Call(self, node):
        if isinstance(node.func,
                      ast.Name) and (node.func.id.startswith('__DAPPSTRUCT_')
                                     or node.func.id in self._structs):
            fields = ', '.join([
                '.%s = %s' % (rname(arg.arg), unparse(arg.value))
                for arg in sorted(node.keywords, key=lambda x: x.arg)
            ])

            tname = node.func.id
            if node.func.id.startswith('__DAPPSTRUCT_'):
                tname = node.func.id[len('__DAPPSTRUCT_'):]

            return ast.copy_location(
                ast.Name(id="(%s) { %s }" % (tname, fields), ctx=ast.Load),
                node)

        return self.generic_visit(node)


def unique(seq):
    seen = set()
    return [x for x in seq if not (x in seen or seen.add(x))]


# TODO: This should be in the CUDA code generator. Add appropriate conditions to node dispatch predicate
def presynchronize_streams(sdfg, dfg, state_id, node, callsite_stream):
    state_dfg = sdfg.nodes()[state_id]
    if hasattr(node, "_cuda_stream") or is_devicelevel(sdfg, state_dfg, node):
        return
    for e in state_dfg.in_edges(node):
        if hasattr(e.src, "_cuda_stream"):
            cudastream = "dace::cuda::__streams[%d]" % e.src._cuda_stream
            callsite_stream.write(
                "cudaStreamSynchronize(%s);" % cudastream,
                sdfg,
                state_id,
                [e.src, e.dst],
            )


# TODO: This should be in the CUDA code generator. Add appropriate conditions to node dispatch predicate
def synchronize_streams(sdfg, dfg, state_id, node, scope_exit,
                        callsite_stream):
    # Post-kernel stream synchronization (with host or other streams)
    max_streams = int(Config.get("compiler", "cuda", "max_concurrent_streams"))
    if max_streams >= 0:
        cudastream = "dace::cuda::__streams[%d]" % node._cuda_stream
        for edge in dfg.out_edges(scope_exit):
            # Synchronize end of kernel with output data (multiple kernels
            # lead to same data node)
            if (isinstance(edge.dst, nodes.AccessNode)
                    and edge.dst._cuda_stream != node._cuda_stream):
                callsite_stream.write(
                    """cudaEventRecord(dace::cuda::__events[{ev}], {src_stream});
cudaStreamWaitEvent(dace::cuda::__streams[{dst_stream}], dace::cuda::__events[{ev}], 0);"""
                    .format(
                        ev=edge._cuda_event
                        if hasattr(edge, "_cuda_event") else 0,
                        src_stream=cudastream,
                        dst_stream=edge.dst._cuda_stream,
                    ),
                    sdfg,
                    state_id,
                    [edge.src, edge.dst],
                )
                continue

            # We need the streams leading out of the output data
            for e in dfg.out_edges(edge.dst):
                if isinstance(e.dst, nodes.AccessNode):
                    continue
                # If no stream at destination: synchronize stream with host.
                if not hasattr(e.dst, "_cuda_stream"):
                    pass
                    # Done at destination

                # If different stream at destination: record event and wait
                # for it in target stream.
                elif e.dst._cuda_stream != node._cuda_stream:
                    callsite_stream.write(
                        """cudaEventRecord(dace::cuda::__events[{ev}], {src_stream});
    cudaStreamWaitEvent(dace::cuda::__streams[{dst_stream}], dace::cuda::__events[{ev}], 0);"""
                        .format(
                            ev=e._cuda_event
                            if hasattr(e, "_cuda_event") else 0,
                            src_stream=cudastream,
                            dst_stream=e.dst._cuda_stream,
                        ),
                        sdfg,
                        state_id,
                        [e.src, e.dst],
                    )
                # Otherwise, no synchronization necessary<|MERGE_RESOLUTION|>--- conflicted
+++ resolved
@@ -1253,7 +1253,7 @@
             elif (isinstance(edge.dst, nodes.CodeNode)
                   and edge.src_conn not in tasklet_out_connectors):
                 memlet = edge.data
-                
+
                 # Generate register definitions for inter-tasklet memlets
                 local_name = edge.data.data
                 # Allocate variable type
@@ -1262,7 +1262,8 @@
                     sym2cpp(edge.data.veclen),
                     local_name,
                 )
-                outer_stream_begin.write(code, sdfg, state_id, [edge.src, edge.dst])
+                outer_stream_begin.write(code, sdfg, state_id,
+                                         [edge.src, edge.dst])
                 arg_type = sdfg.arrays[edge.data.data]
                 if (isinstance(arg_type, dace.data.Scalar)
                         or isinstance(arg_type, dace.dtypes.typeclass)):
@@ -1374,21 +1375,11 @@
 
         # Take care of nested SDFG I/O
         for _, _, _, vconn, in_memlet in state_dfg.in_edges(node):
-<<<<<<< HEAD
-            if in_memlet.data is not None:
-                callsite_stream.write(
-                    self.memlet_definition(sdfg, in_memlet, False, vconn),
-                    sdfg, state_id, node)
-=======
-            if vconn in inout:
+            if vconn in inout or in_memlet.data is None:
                 continue
             callsite_stream.write(
-                self.memlet_definition(sdfg, in_memlet, False, vconn),
-                sdfg,
-                state_id,
-                node,
-            )
->>>>>>> 47e605a0
+                self.memlet_definition(sdfg, in_memlet, False, vconn), sdfg,
+                state_id, node)
         for _, uconn, _, _, out_memlet in state_dfg.out_edges(node):
             if out_memlet.data is not None:
                 callsite_stream.write(
