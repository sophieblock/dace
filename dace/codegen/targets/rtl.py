--- conflicted
+++ resolved
@@ -542,13 +542,8 @@
                         "memory": {}
                     },
                     "unroll": self.n_unrolled,
-<<<<<<< HEAD
-                    "ip_cores": tasklet.ip_cores if isinstance(
-                        tasklet, nodes.RTLTasklet) else {},
+                    "ip_cores": tasklet.ip_cores if isinstance(tasklet, nodes.RTLTasklet) else {},
                     "clocks": 2 # TODO make this "trickle" down to here. Maybe add speeds as well?
-=======
-                    "ip_cores": tasklet.ip_cores if isinstance(tasklet, nodes.RTLTasklet) else {},
->>>>>>> 6ef94e27
                 }
 
                 self.code_objects.append(
