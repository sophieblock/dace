--- conflicted
+++ resolved
@@ -72,11 +72,7 @@
 }
 
 run_all() {
-<<<<<<< HEAD
-    # VECTORIZATION
-=======
     # #### VECTORIZATION ####
->>>>>>> 626b9157
     #Vectorization 1: first vectorize and then transform for FPGA
     run_sample intel_fpga/vec_sum vec_sum "11\n1\n"
     #Vectorization 2: first transform for FPGA then vectorize
@@ -87,29 +83,21 @@
     #simple WCR (accumulates on scalar)
     run_sample intel_fpga/dot dot "1\n"
 
-<<<<<<< HEAD
-    # REDUCE
-=======
     # histogram (WCR on array)
     run_sample ../samples/simple/histogram histogram "1\n"
 
     # #### REDUCE ####
->>>>>>> 626b9157
     # Simple reduce
     run_sample intel_fpga/vector_reduce vector_reduce "1\n"
 
     # GEMM sample
     run_sample ../samples/simple/gemm gemm "1\n"
 
+    # #### TYPE INFERENCE ####
+    # Checks that tasklet python code is generated with proper types
+    
 
-<<<<<<< HEAD
-    # TYPE INFERENCE
-    # Checks that tasklet python code is generated with proper types
-
-    # MISCELLANNEA: Sample/Fpga test
-=======
     # #### MISCELLANNEA ####
->>>>>>> 626b9157
     run_sample ../samples/fpga/filter_fpga filter_fpga "\n" 1000 0.2
 }
 
